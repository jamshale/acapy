--- conflicted
+++ resolved
@@ -12,13 +12,9 @@
 from ..connections.models.connection_target import ConnectionTarget
 from ..core.error import BaseError
 from ..transport.outbound.message import OutboundMessage
-<<<<<<< HEAD
 
 from .base_message import BaseMessage
-=======
 from ..transport.outbound.status import OutboundSendStatus
-from .agent_message import AgentMessage
->>>>>>> eb3e85f0
 
 
 class ResponderError(BaseError):
@@ -78,13 +74,9 @@
             to_session_only=to_session_only,
         )
 
-<<<<<<< HEAD
-    async def send(self, message: Union[BaseMessage, str, bytes], **kwargs):
-=======
     async def send(
-        self, message: Union[AgentMessage, str, bytes], **kwargs
+        self, message: Union[BaseMessage, str, bytes], **kwargs
     ) -> OutboundSendStatus:
->>>>>>> eb3e85f0
         """Convert a message to an OutboundMessage and send it."""
         outbound = await self.create_outbound(message, **kwargs)
         return await self.send_outbound(outbound)
