"""Classes to manage connections."""

from aries_cloudagent.multitenant.base import BaseMultitenantManager
import asyncio
import json
import logging

from typing import Mapping, Sequence, Optional

from ....connections.base_manager import BaseConnectionManager
from ....connections.models.conn_record import ConnRecord
from ....connections.util import mediation_record_if_id
from ....core.error import BaseError
from ....core.profile import ProfileSession
from ....did.did_key import DIDKey
from ....indy.holder import IndyHolder
from ....indy.models.xform import indy_proof_req_preview2indy_requested_creds
from ....messaging.decorators.attach_decorator import AttachDecorator
from ....messaging.responder import BaseResponder
from ....storage.error import StorageNotFoundError
from ....transport.inbound.receipt import MessageReceipt
from ....wallet.base import BaseWallet
from ....wallet.util import b64_to_bytes
from ....wallet.key_type import KeyType

from ...coordinate_mediation.v1_0.manager import MediationManager
from ...connections.v1_0.manager import ConnectionManager
from ...connections.v1_0.messages.connection_invitation import ConnectionInvitation
from ...didcomm_prefix import DIDCommPrefix
from ...didexchange.v1_0.manager import DIDXManager
from ...issue_credential.v1_0.manager import CredentialManager as V10CredManager
from ...issue_credential.v1_0.messages.credential_offer import (
    CredentialOffer as V10CredOffer,
)
from ...issue_credential.v1_0.message_types import CREDENTIAL_OFFER
from ...issue_credential.v1_0.models.credential_exchange import V10CredentialExchange
from ...issue_credential.v2_0.manager import V20CredManager
from ...issue_credential.v2_0.messages.cred_offer import V20CredOffer
from ...issue_credential.v2_0.message_types import CRED_20_OFFER
from ...issue_credential.v2_0.models.cred_ex_record import V20CredExRecord
from ...present_proof.v1_0.manager import PresentationManager
from ...present_proof.v1_0.message_types import PRESENTATION_REQUEST
from ...present_proof.v1_0.models.presentation_exchange import V10PresentationExchange
from ...present_proof.v2_0.manager import V20PresManager
from ...present_proof.v2_0.message_types import PRES_20_REQUEST
from ...present_proof.v2_0.models.pres_exchange import V20PresExRecord

from .messages.invitation import HSProto, InvitationMessage
from .messages.problem_report import OOBProblemReport
from .messages.reuse import HandshakeReuse
from .messages.reuse_accept import HandshakeReuseAccept
from .messages.service import Service as ServiceMessage
from .models.invitation import InvitationRecord

LOGGER = logging.getLogger(__name__)


class OutOfBandManagerError(BaseError):
    """Out of band error."""


class OutOfBandManagerNotImplementedError(BaseError):
    """Out of band error for unimplemented functionality."""


class OutOfBandManager(BaseConnectionManager):
    """Class for managing out of band messages."""

    def __init__(self, session: ProfileSession):
        """
        Initialize a OutOfBandManager.

        Args:
            session: The profile session for this out of band manager
        """
        self._session = session
        super().__init__(self._session)

    @property
    def session(self) -> ProfileSession:
        """
        Accessor for the current profile session.

        Returns:
            The profile session for this connection manager

        """
        return self._session

    async def create_invitation(
        self,
        my_label: str = None,
        my_endpoint: str = None,
        auto_accept: bool = None,
        public: bool = False,
        hs_protos: Sequence[HSProto] = None,
        multi_use: bool = False,
        alias: str = None,
        attachments: Sequence[Mapping] = None,
        metadata: dict = None,
        mediation_id: str = None,
    ) -> InvitationRecord:
        """
        Generate new connection invitation.

        This interaction represents an out-of-band communication channel. In the future
        and in practice, these sort of invitations will be received over any number of
        channels such as SMS, Email, QR Code, NFC, etc.

        Args:
            my_label: label for this connection
            my_endpoint: endpoint where other party can reach me
            auto_accept: auto-accept a corresponding connection request
                (None to use config)
            public: set to create an invitation from the public DID
            hs_protos: list of handshake protocols to include
            multi_use: set to True to create an invitation for multiple-use connection
            alias: optional alias to apply to connection for later use
            attachments: list of dicts in form of {"id": ..., "type": ...}

        Returns:
            Invitation record

        """
        mediation_mgr = MediationManager(self._session.profile)
        mediation_record = await mediation_record_if_id(
            self._session,
            mediation_id,
            or_default=True,
        )
        keylist_updates = None

        if not (hs_protos or attachments):
            raise OutOfBandManagerError(
                "Invitation must include handshake protocols, "
                "request attachments, or both"
            )

        wallet = self._session.inject(BaseWallet)

        # Multitenancy setup
<<<<<<< HEAD
        multitenant_mgr = self._session.inject(BaseMultitenantManager, required=False)
=======
        multitenant_mgr = self._session.inject_or(MultitenantManager)
>>>>>>> 1a4df0a0
        wallet_id = self._session.settings.get("wallet.id")

        accept = bool(
            auto_accept
            or (
                auto_accept is None
                and self._session.settings.get("debug.auto_accept_requests")
            )
        )
        if public:
            if multi_use:
                raise OutOfBandManagerError(
                    "Cannot create public invitation with multi_use"
                )
            if metadata:
                raise OutOfBandManagerError(
                    "Cannot store metadata on public invitations"
                )

        message_attachments = []
        for atch in attachments or []:
            a_type = atch.get("type")
            a_id = atch.get("id")

            if a_type == "credential-offer":
                try:
                    cred_ex_rec = await V10CredentialExchange.retrieve_by_id(
                        self._session,
                        a_id,
                    )
                    message_attachments.append(
                        InvitationMessage.wrap_message(
                            cred_ex_rec.credential_offer_dict.serialize()
                        )
                    )
                except StorageNotFoundError:
                    cred_ex_rec = await V20CredExRecord.retrieve_by_id(
                        self._session,
                        a_id,
                    )
                    message_attachments.append(
                        InvitationMessage.wrap_message(
                            cred_ex_rec.cred_offer.serialize()
                        )
                    )
            elif a_type == "present-proof":
                try:
                    pres_ex_rec = await V10PresentationExchange.retrieve_by_id(
                        self._session,
                        a_id,
                    )
                    message_attachments.append(
                        InvitationMessage.wrap_message(
                            pres_ex_rec.presentation_request_dict.serialize()
                        )
                    )
                except StorageNotFoundError:
                    pres_ex_rec = await V20PresExRecord.retrieve_by_id(
                        self._session,
                        a_id,
                    )
                    message_attachments.append(
                        InvitationMessage.wrap_message(
                            pres_ex_rec.pres_request.serialize()
                        )
                    )
            else:
                raise OutOfBandManagerError(f"Unknown attachment type: {a_type}")

        handshake_protocols = [
            DIDCommPrefix.qualify_current(hsp.name) for hsp in hs_protos or []
        ] or None
        connection_protocol = (
            hs_protos[0].name if hs_protos and len(hs_protos) >= 1 else None
        )

        if public:
            if not self._session.settings.get("public_invites"):
                raise OutOfBandManagerError("Public invitations are not enabled")

            public_did = await wallet.get_public_did()
            if not public_did:
                raise OutOfBandManagerError(
                    "Cannot create public invitation with no public DID"
                )

            invi_msg = InvitationMessage(  # create invitation message
                label=my_label or self._session.settings.get("default_label"),
                handshake_protocols=handshake_protocols,
                requests_attach=message_attachments,
                services=[f"did:sov:{public_did.did}"],
            )
            keylist_updates = await mediation_mgr.add_key(
                public_did.verkey, keylist_updates
            )

            endpoint, *_ = await self.resolve_invitation(public_did.did)
            invi_url = invi_msg.to_url(endpoint)

            conn_rec = ConnRecord(  # create connection record
                invitation_key=public_did.verkey,
                invitation_msg_id=invi_msg._id,
                their_role=ConnRecord.Role.REQUESTER.rfc23,
                state=ConnRecord.State.INVITATION.rfc23,
                accept=ConnRecord.ACCEPT_AUTO if accept else ConnRecord.ACCEPT_MANUAL,
                alias=alias,
                connection_protocol=connection_protocol,
            )

            await conn_rec.save(self._session, reason="Created new invitation")
            await conn_rec.attach_invitation(self._session, invi_msg)

            if multitenant_mgr and wallet_id:  # add mapping for multitenant relay
                await multitenant_mgr.add_key(
                    wallet_id, public_did.verkey, skip_if_exists=True
                )

        else:
            invitation_mode = (
                ConnRecord.INVITATION_MODE_MULTI
                if multi_use
                else ConnRecord.INVITATION_MODE_ONCE
            )

            if not my_endpoint:
                my_endpoint = self._session.settings.get("default_endpoint")

            # Create and store new invitation key
            connection_key = await wallet.create_signing_key(KeyType.ED25519)
            keylist_updates = await mediation_mgr.add_key(
                connection_key.verkey, keylist_updates
            )
            # Add mapping for multitenant relay
            if multitenant_mgr and wallet_id:
                await multitenant_mgr.add_key(wallet_id, connection_key.verkey)
            # Initializing  InvitationMessage here to include
            # invitation_msg_id in webhook poyload
            invi_msg = InvitationMessage()
            # Create connection record
            conn_rec = ConnRecord(
                invitation_key=connection_key.verkey,
                their_role=ConnRecord.Role.REQUESTER.rfc23,
                state=ConnRecord.State.INVITATION.rfc23,
                accept=ConnRecord.ACCEPT_AUTO if accept else ConnRecord.ACCEPT_MANUAL,
                invitation_mode=invitation_mode,
                alias=alias,
                connection_protocol=connection_protocol,
                invitation_msg_id=invi_msg._id,
            )
            await conn_rec.save(self._session, reason="Created new connection")

            routing_keys = []
            # The base wallet can act as a mediator for all tenants
            if multitenant_mgr and wallet_id:
                base_mediation_record = await multitenant_mgr.get_default_mediator()

                if base_mediation_record:
                    routing_keys = base_mediation_record.routing_keys
                    my_endpoint = base_mediation_record.endpoint

                    # If we use a mediator for the base wallet we don't
                    # need to register the key at the subwallet mediator
                    # because it only needs to know the key of the base mediator
                    # sub wallet mediator -> base wallet mediator -> agent
                    keylist_updates = None
            if mediation_record:
                routing_keys = [*routing_keys, *mediation_record.routing_keys]
                my_endpoint = mediation_record.endpoint

                # Save that this invitation was created with mediation
                await conn_rec.metadata_set(
                    self._session, "mediation", {"id": mediation_id}
                )

                if keylist_updates:
                    responder = self._session.inject_or(BaseResponder)
                    await responder.send(
                        keylist_updates, connection_id=mediation_record.connection_id
                    )
            routing_keys = [
                key
                if len(key.split(":")) == 3
                else DIDKey.from_public_key_b58(key, KeyType.ED25519).did
                for key in routing_keys
            ]
            # Create connection invitation message
            # Note: Need to split this into two stages to support inbound routing
            # of invitations
            # Would want to reuse create_did_document and convert the result
            invi_msg.label = my_label or self._session.settings.get("default_label")
            invi_msg.handshake_protocols = handshake_protocols
            invi_msg.requests_attach = message_attachments
            invi_msg.services = [
                ServiceMessage(
                    _id="#inline",
                    _type="did-communication",
                    recipient_keys=[
                        DIDKey.from_public_key_b58(
                            connection_key.verkey, KeyType.ED25519
                        ).did
                    ],
                    service_endpoint=my_endpoint,
                    routing_keys=routing_keys,
                )
            ]
            invi_url = invi_msg.to_url()

            # Update connection record
            await conn_rec.attach_invitation(self._session, invi_msg)

            if metadata:
                for key, value in metadata.items():
                    await conn_rec.metadata_set(self._session, key, value)

        return InvitationRecord(  # for return via admin API, not storage
            state=InvitationRecord.STATE_INITIAL,
            invi_msg_id=invi_msg._id,
            invitation=invi_msg,
            invitation_url=invi_url,
        )

    async def receive_invitation(
        self,
        invi_msg: InvitationMessage,
        use_existing_connection: bool = True,
        auto_accept: bool = None,
        alias: str = None,
        mediation_id: str = None,
    ) -> dict:
        """
        Receive an out of band invitation message.

        Args:
            invi_msg: invitation message
            use_existing_connection: whether to use existing connection if possible
            auto_accept: whether to accept the invitation automatically
            alias: Alias for connection record
            mediation_id: mediation identifier

        Returns:
            ConnRecord, serialized

        """
        if mediation_id:
            try:
                await mediation_record_if_id(self._session, mediation_id)
            except StorageNotFoundError:
                mediation_id = None

        # There must be exactly 1 service entry
        if len(invi_msg.services) != 1:
            raise OutOfBandManagerError("service array must have exactly one element")

        if not (invi_msg.requests_attach or invi_msg.handshake_protocols):
            raise OutOfBandManagerError(
                "Invitation must specify handshake_protocols, requests_attach, or both"
            )
        # Get the single service item
        oob_service_item = invi_msg.services[0]
        if isinstance(oob_service_item, ServiceMessage):
            service = oob_service_item
            public_did = None
        else:
            # If it's in the did format, we need to convert to a full service block
            # An existing connection can only be reused based on a public DID
            # in an out-of-band message (RFC 0434).

            service_did = oob_service_item

            # TODO: resolve_invitation should resolve key_info objects
            # or something else that includes the key type. We now assume
            # ED25519 keys
            endpoint, recipient_keys, routing_keys = await self.resolve_invitation(
                service_did
            )
            public_did = service_did.split(":")[-1]
            service = ServiceMessage.deserialize(
                {
                    "id": "#inline",
                    "type": "did-communication",
                    "recipientKeys": [
                        DIDKey.from_public_key_b58(key, KeyType.ED25519).did
                        for key in recipient_keys
                    ],
                    "routingKeys": [
                        DIDKey.from_public_key_b58(key, KeyType.ED25519).did
                        for key in routing_keys
                    ],
                    "serviceEndpoint": endpoint,
                }
            )

        unq_handshake_protos = [
            HSProto.get(hsp)
            for hsp in dict.fromkeys(
                [
                    DIDCommPrefix.unqualify(proto)
                    for proto in invi_msg.handshake_protocols
                ]
            )
        ]

        # Reuse Connection - only if started by an invitation with Public DID
        conn_rec = None
        if public_did is not None:  # invite has public DID: seek existing connection
            tag_filter = {}
            post_filter = {}
            # post_filter["state"] = ConnRecord.State.COMPLETED.rfc160
            post_filter["their_public_did"] = public_did
            conn_rec = await self.find_existing_connection(
                tag_filter=tag_filter, post_filter=post_filter
            )
        if conn_rec is not None:
            num_included_protocols = len(unq_handshake_protos)
            num_included_req_attachments = len(invi_msg.requests_attach)
            # With handshake protocol, request attachment; use existing connection
            if (
                num_included_protocols >= 1
                and num_included_req_attachments == 0
                and use_existing_connection
            ):
                await self.create_handshake_reuse_message(
                    invi_msg=invi_msg,
                    conn_record=conn_rec,
                )
                try:
                    await asyncio.wait_for(
                        self.check_reuse_msg_state(
                            conn_rec=conn_rec,
                        ),
                        15,
                    )
                    await conn_rec.metadata_delete(
                        session=self._session, key="reuse_msg_id"
                    )
                    if (
                        await conn_rec.metadata_get(self._session, "reuse_msg_state")
                        == "not_accepted"
                    ):
                        conn_rec = None
                    else:
                        await conn_rec.metadata_delete(
                            session=self._session, key="reuse_msg_state"
                        )
                except asyncio.TimeoutError:
                    # If no reuse_accepted or problem_report message was received within
                    # the 15s timeout then a new connection to be created
                    await conn_rec.metadata_delete(
                        session=self._session, key="reuse_msg_id"
                    )
                    await conn_rec.metadata_delete(
                        session=self._session, key="reuse_msg_state"
                    )
                    conn_rec.state = ConnRecord.State.ABANDONED.rfc160
                    await conn_rec.save(self._session, reason="Sent connection request")
                    conn_rec = None
            # Inverse of the following cases
            # Handshake_Protocol not included
            # Request_Attachment included
            # Use_Existing_Connection Yes
            # Handshake_Protocol included
            # Request_Attachment included
            # Use_Existing_Connection Yes
            elif not (
                (
                    num_included_protocols == 0
                    and num_included_req_attachments >= 1
                    and use_existing_connection
                )
                or (
                    num_included_protocols >= 1
                    and num_included_req_attachments >= 1
                    and use_existing_connection
                )
            ):
                conn_rec = None
        if conn_rec is None:
            if not unq_handshake_protos:
                raise OutOfBandManagerError(
                    "No existing connection exists and handshake_protocol is missing"
                )
            # Create a new connection
            for proto in unq_handshake_protos:
                if proto is HSProto.RFC23:
                    didx_mgr = DIDXManager(self._session)
                    conn_rec = await didx_mgr.receive_invitation(
                        invitation=invi_msg,
                        their_public_did=public_did,
                        auto_accept=auto_accept,
                        alias=alias,
                        mediation_id=mediation_id,
                    )
                elif proto is HSProto.RFC160:
                    service.recipient_keys = [
                        DIDKey.from_did(key).public_key_b58
                        for key in service.recipient_keys or []
                    ]
                    service.routing_keys = [
                        DIDKey.from_did(key).public_key_b58
                        for key in service.routing_keys
                    ] or []
                    connection_invitation = ConnectionInvitation.deserialize(
                        {
                            "@id": invi_msg._id,
                            "@type": DIDCommPrefix.qualify_current(proto.name),
                            "label": invi_msg.label,
                            "recipientKeys": service.recipient_keys,
                            "serviceEndpoint": service.service_endpoint,
                            "routingKeys": service.routing_keys,
                        }
                    )
                    conn_mgr = ConnectionManager(self._session)
                    conn_rec = await conn_mgr.receive_invitation(
                        invitation=connection_invitation,
                        their_public_did=public_did,
                        auto_accept=auto_accept,
                        alias=alias,
                        mediation_id=mediation_id,
                    )
                if conn_rec is not None:
                    break

        # Request Attach
        if len(invi_msg.requests_attach) >= 1 and conn_rec is not None:
            req_attach = invi_msg.requests_attach[0]
            if isinstance(req_attach, AttachDecorator):
                if req_attach.data is not None:
                    unq_req_attach_type = DIDCommPrefix.unqualify(
                        req_attach.content["@type"]
                    )
                    if unq_req_attach_type == PRESENTATION_REQUEST:
                        await self._process_pres_request_v1(
                            req_attach=req_attach,
                            service=service,
                            conn_rec=conn_rec,
                            trace=(invi_msg._trace is not None),
                        )
                    elif unq_req_attach_type == PRES_20_REQUEST:
                        await self._process_pres_request_v2(
                            req_attach=req_attach,
                            service=service,
                            conn_rec=conn_rec,
                            trace=(invi_msg._trace is not None),
                        )
                    elif unq_req_attach_type == CREDENTIAL_OFFER:
                        if auto_accept or self._session.settings.get(
                            "debug.auto_accept_invites"
                        ):
                            try:
                                conn_rec = await asyncio.wait_for(
                                    self.conn_rec_is_active(conn_rec.connection_id),
                                    7,
                                )
                            except asyncio.TimeoutError:
                                LOGGER.warning(
                                    "Connection not ready to receive credential, "
                                    f"For connection_id:{conn_rec.connection_id} and "
                                    f"invitation_msg_id {invi_msg._id}",
                                )
                        await self._process_cred_offer_v1(
                            req_attach=req_attach,
                            conn_rec=conn_rec,
                            trace=(invi_msg._trace is not None),
                        )
                    elif unq_req_attach_type == CRED_20_OFFER:
                        if auto_accept or self._session.settings.get(
                            "debug.auto_accept_invites"
                        ):
                            try:
                                conn_rec = await asyncio.wait_for(
                                    self.conn_rec_is_active(conn_rec.connection_id),
                                    7,
                                )
                            except asyncio.TimeoutError:
                                LOGGER.warning(
                                    "Connection not ready to receive credential, "
                                    f"For connection_id:{conn_rec.connection_id} and "
                                    f"invitation_msg_id {invi_msg._id}",
                                )
                        await self._process_cred_offer_v2(
                            req_attach=req_attach,
                            conn_rec=conn_rec,
                            trace=(invi_msg._trace is not None),
                        )
                    else:
                        raise OutOfBandManagerError(
                            (
                                "Unsupported requests~attach type "
                                f"{req_attach.content['@type']}: must unqualify to"
                                f"{PRESENTATION_REQUEST} or {PRES_20_REQUEST}"
                                f"{CREDENTIAL_OFFER} or {CRED_20_OFFER}"
                            )
                        )
            else:
                raise OutOfBandManagerError("requests~attach is not properly formatted")

        return conn_rec.serialize()

    async def _process_pres_request_v1(
        self,
        req_attach: AttachDecorator,
        service: ServiceMessage,
        conn_rec: ConnRecord,
        trace: bool,
    ):
        """
        Create exchange for v1 pres request attachment, auto-present if configured.

        Args:
            req_attach: request attachment on invitation
            service: service message from invitation
            conn_rec: connection record
            trace: trace setting for presentation exchange record
        """
        pres_mgr = PresentationManager(self._session.profile)
        pres_request_msg = req_attach.content
        indy_proof_request = json.loads(
            b64_to_bytes(
                pres_request_msg["request_presentations~attach"][0]["data"]["base64"]
            )
        )
        oob_invi_service = service.serialize()
        pres_request_msg["~service"] = {
            "recipientKeys": oob_invi_service.get("recipientKeys"),
            "routingKeys": oob_invi_service.get("routingKeys"),
            "serviceEndpoint": oob_invi_service.get("serviceEndpoint"),
        }
        pres_ex_record = V10PresentationExchange(
            connection_id=conn_rec.connection_id,
            thread_id=pres_request_msg["@id"],
            initiator=V10PresentationExchange.INITIATOR_EXTERNAL,
            role=V10PresentationExchange.ROLE_PROVER,
            presentation_request=indy_proof_request,
            presentation_request_dict=pres_request_msg,
            auto_present=self._session.context.settings.get(
                "debug.auto_respond_presentation_request"
            ),
            trace=trace,
        )

        pres_ex_record = await pres_mgr.receive_request(pres_ex_record)
        if pres_ex_record.auto_present:
            try:
                req_creds = await indy_proof_req_preview2indy_requested_creds(
                    indy_proof_req=indy_proof_request,
                    preview=None,
                    holder=self._session.inject(IndyHolder),
                )
            except ValueError as err:
                LOGGER.exception(
                    "Unable to auto-respond to presentation request "
                    f"{pres_ex_record.presentation_exchange_id}, prover"
                    "  could still build proof manually"
                )
                raise OutOfBandManagerError(
                    "Cannot auto-respond to presentation request attachment"
                ) from err

            (pres_ex_record, presentation_message) = await pres_mgr.create_presentation(
                presentation_exchange_record=pres_ex_record,
                requested_credentials=req_creds,
                comment=(
                    "auto-presented for proof request nonce={}".format(
                        indy_proof_request["nonce"]
                    )
                ),
            )
            responder = self._session.inject_or(BaseResponder)
            if responder:
                await responder.send(
                    message=presentation_message,
                    target_list=await self.fetch_connection_targets(
                        connection=conn_rec
                    ),
                )
        else:
            raise OutOfBandManagerError(
                (
                    "Configuration sets auto_present false: cannot "
                    "respond automatically to presentation requests"
                )
            )

    async def _process_pres_request_v2(
        self,
        req_attach: AttachDecorator,
        service: ServiceMessage,
        conn_rec: ConnRecord,
        trace: bool,
    ):
        """
        Create exchange for v2 pres request attachment, auto-present if configured.

        Args:
            req_attach: request attachment on invitation
            service: service message from invitation
            conn_rec: connection record
            trace: trace setting for presentation exchange record
        """
        pres_mgr = V20PresManager(self._session.profile)
        pres_request_msg = req_attach.content
        oob_invi_service = service.serialize()
        pres_request_msg["~service"] = {
            "recipientKeys": oob_invi_service.get("recipientKeys"),
            "routingKeys": oob_invi_service.get("routingKeys"),
            "serviceEndpoint": oob_invi_service.get("serviceEndpoint"),
        }
        pres_ex_record = V20PresExRecord(
            connection_id=conn_rec.connection_id,
            thread_id=pres_request_msg["@id"],
            initiator=V20PresExRecord.INITIATOR_EXTERNAL,
            role=V20PresExRecord.ROLE_PROVER,
            pres_request=pres_request_msg,
            auto_present=self._session.context.settings.get(
                "debug.auto_respond_presentation_request"
            ),
            trace=trace,
        )

        pres_ex_record = await pres_mgr.receive_pres_request(pres_ex_record)
        if pres_ex_record.auto_present:
            (pres_ex_record, pres_msg) = await pres_mgr.create_pres(
                pres_ex_record=pres_ex_record,
                comment=(
                    f"auto-presented for proof requests"
                    f", pres_ex_record: {pres_ex_record.pres_ex_id}"
                ),
            )
            responder = self._session.inject_or(BaseResponder)
            if responder:
                await responder.send(
                    message=pres_msg,
                    target_list=await self.fetch_connection_targets(
                        connection=conn_rec
                    ),
                )
        else:
            raise OutOfBandManagerError(
                (
                    "Configuration set auto_present false: cannot "
                    "respond automatically to presentation requests"
                )
            )

    async def _process_cred_offer_v1(
        self,
        req_attach: AttachDecorator,
        conn_rec: ConnRecord,
        trace: bool,
    ):
        """
        Create exchange for v1 cred offer attachment, auto-offer if configured.

        Args:
            req_attach: request attachment on invitation
            service: service message from invitation
            conn_rec: connection record
        """
        cred_mgr = V10CredManager(self._session.profile)
        cred_offer_msg = req_attach.content
        cred_offer = V10CredOffer.deserialize(cred_offer_msg)
        cred_offer.assign_trace_decorator(self._session.profile.settings, trace)
        # receive credential offer
        cred_ex_record = await cred_mgr.receive_offer(
            message=cred_offer, connection_id=conn_rec.connection_id
        )
        if self._session.context.settings.get("debug.auto_respond_credential_offer"):
            if conn_rec.is_ready:
                (_, cred_request_message) = await cred_mgr.create_request(
                    cred_ex_record=cred_ex_record,
                    holder_did=conn_rec.my_did,
                )
                responder = self._session.inject_or(BaseResponder)
                if responder:
                    await responder.send(
                        message=cred_request_message,
                        target_list=await self.fetch_connection_targets(
                            connection=conn_rec
                        ),
                    )
        else:
            raise OutOfBandManagerError(
                (
                    "Configuration sets auto_offer false: cannot "
                    "respond automatically to credential offers"
                )
            )

    async def _process_cred_offer_v2(
        self,
        req_attach: AttachDecorator,
        conn_rec: ConnRecord,
        trace: bool,
    ):
        """
        Create exchange for v1 cred offer attachment, auto-offer if configured.

        Args:
            req_attach: request attachment on invitation
            service: service message from invitation
            conn_rec: connection record
        """
        cred_mgr = V20CredManager(self._session.profile)
        cred_offer_msg = req_attach.content
        cred_offer = V20CredOffer.deserialize(cred_offer_msg)
        cred_offer.assign_trace_decorator(self._session.profile.settings, trace)

        cred_ex_record = await cred_mgr.receive_offer(
            cred_offer_message=cred_offer, connection_id=conn_rec.connection_id
        )
        if self._session.context.settings.get("debug.auto_respond_credential_offer"):
            if conn_rec.is_ready:
                (_, cred_request_message) = await cred_mgr.create_request(
                    cred_ex_record=cred_ex_record,
                    holder_did=conn_rec.my_did,
                )
                responder = self._session.inject_or(BaseResponder)
                if responder:
                    await responder.send(
                        message=cred_request_message,
                        target_list=await self.fetch_connection_targets(
                            connection=conn_rec
                        ),
                    )
        else:
            raise OutOfBandManagerError(
                (
                    "Configuration sets auto_offer false: cannot "
                    "respond automatically to credential offers"
                )
            )

    async def find_existing_connection(
        self,
        tag_filter: dict,
        post_filter: dict,
    ) -> Optional[ConnRecord]:
        """
        Find existing ConnRecord.

        Args:
            tag_filter: The filter dictionary to apply
            post_filter: Additional value filters to apply matching positively,
                with sequence values specifying alternatives to match (hit any)

        Returns:
            ConnRecord or None

        """
        conn_records = await ConnRecord.query(
            self._session,
            tag_filter=tag_filter,
            post_filter_positive=post_filter,
            alt=True,
        )
        if not conn_records:
            return None
        else:
            for conn_rec in conn_records:
                if conn_rec.state == "active":
                    return conn_rec
            return None

    async def check_reuse_msg_state(
        self,
        conn_rec: ConnRecord,
    ):
        """
        Check reuse message state from the ConnRecord Metadata.

        Args:
            conn_rec: The required ConnRecord with updated metadata

        Returns:

        """
        received = False
        while not received:
            if (
                not await conn_rec.metadata_get(self._session, "reuse_msg_state")
                == "initial"
            ):
                received = True
        return

    async def conn_rec_is_active(self, conn_rec_id: str) -> ConnRecord:
        """
        Return when ConnRecord state becomes active.

        Args:
            conn_rec: ConnRecord

        Returns:
            ConnRecord

        """
        while True:
            conn_rec = await ConnRecord.retrieve_by_id(self._session, conn_rec_id)
            if conn_rec.is_ready:
                return conn_rec
            asyncio.sleep(0.5)

    async def create_handshake_reuse_message(
        self,
        invi_msg: InvitationMessage,
        conn_record: ConnRecord,
    ) -> None:
        """
        Create and Send a Handshake Reuse message under RFC 0434.

        Args:
            invi_msg: OOB Invitation Message
            service: Service block extracted from the OOB invitation

        Returns:

        Raises:
            OutOfBandManagerError: If there is an issue creating or
            sending the OOB invitation

        """
        try:
            # ID of Out-of-Band invitation to use as a pthid
            # pthid = invi_msg._id
            pthid = conn_record.invitation_msg_id
            reuse_msg = HandshakeReuse()
            thid = reuse_msg._id
            reuse_msg.assign_thread_id(thid=thid, pthid=pthid)
            connection_targets = await self.fetch_connection_targets(
                connection=conn_record
            )
            responder = self._session.inject_or(BaseResponder)
            if responder:
                await responder.send(
                    message=reuse_msg,
                    target_list=connection_targets,
                )
                await conn_record.metadata_set(
                    session=self._session, key="reuse_msg_id", value=reuse_msg._id
                )
                await conn_record.metadata_set(
                    session=self._session, key="reuse_msg_state", value="initial"
                )
        except Exception as err:
            raise OutOfBandManagerError(
                f"Error on creating and sending a handshake reuse message: {err}"
            )

    async def receive_reuse_message(
        self,
        reuse_msg: HandshakeReuse,
        receipt: MessageReceipt,
    ) -> None:
        """
        Receive and process a HandshakeReuse message under RFC 0434.

        Process a `HandshakeReuse` message by looking up
        the connection records using the MessageReceipt sender DID.

        Args:
            reuse_msg: The `HandshakeReuse` to process
            receipt: The message receipt

        Returns:

        Raises:
            OutOfBandManagerError: If the existing connection is not active
            or the connection does not exists

        """
        try:
            invi_msg_id = reuse_msg._thread.pthid
            reuse_msg_id = reuse_msg._thread.thid
            tag_filter = {}
            post_filter = {}
            # post_filter["state"] = "active"
            # tag_filter["their_did"] = receipt.sender_did
            post_filter["invitation_msg_id"] = invi_msg_id
            conn_record = await self.find_existing_connection(
                tag_filter=tag_filter, post_filter=post_filter
            )
            responder = self._session.inject_or(BaseResponder)
            if conn_record is not None:
                # For ConnRecords created using did-exchange
                reuse_accept_msg = HandshakeReuseAccept()
                reuse_accept_msg.assign_thread_id(thid=reuse_msg_id, pthid=invi_msg_id)
                connection_targets = await self.fetch_connection_targets(
                    connection=conn_record
                )
                if responder:
                    await responder.send(
                        message=reuse_accept_msg,
                        target_list=connection_targets,
                    )
                # This is not required as now we attaching the invitation_msg_id
                # using original invitation [from existing connection]
                #
                # Delete the ConnRecord created; re-use existing connection
                # invi_id_post_filter = {}
                # invi_id_post_filter["invitation_msg_id"] = invi_msg_id
                # conn_rec_to_delete = await self.find_existing_connection(
                #     tag_filter={},
                #     post_filter=invi_id_post_filter,
                # )
                # if conn_rec_to_delete is not None:
                #     if conn_record.connection_id != conn_rec_to_delete.connection_id:
                #         await conn_rec_to_delete.delete_record(session=self._session)
            else:
                conn_record = await self.find_existing_connection(
                    tag_filter={"their_did": receipt.sender_did}, post_filter={}
                )
                # Problem Report is redundant in this case as with no active
                # connection, it cannot reach the invitee any way
                if conn_record is not None:
                    # For ConnRecords created using RFC 0160 connections
                    reuse_accept_msg = HandshakeReuseAccept()
                    reuse_accept_msg.assign_thread_id(
                        thid=reuse_msg_id, pthid=invi_msg_id
                    )
                    connection_targets = await self.fetch_connection_targets(
                        connection=conn_record
                    )
                    if responder:
                        await responder.send(
                            message=reuse_accept_msg,
                            target_list=connection_targets,
                        )
        except StorageNotFoundError:
            raise OutOfBandManagerError(
                (f"No existing ConnRecord found for OOB Invitee, {receipt.sender_did}"),
            )

    async def receive_reuse_accepted_message(
        self,
        reuse_accepted_msg: HandshakeReuseAccept,
        receipt: MessageReceipt,
        conn_record: ConnRecord,
    ) -> None:
        """
        Receive and process a HandshakeReuseAccept message under RFC 0434.

        Process a `HandshakeReuseAccept` message by updating the ConnRecord metadata
        state to `accepted`.

        Args:
            reuse_accepted_msg: The `HandshakeReuseAccept` to process
            receipt: The message receipt

        Returns:

        Raises:
            OutOfBandManagerError: if there is an error in processing the
            HandshakeReuseAccept message

        """
        try:
            invi_msg_id = reuse_accepted_msg._thread.pthid
            thread_reuse_msg_id = reuse_accepted_msg._thread.thid
            conn_reuse_msg_id = await conn_record.metadata_get(
                session=self._session, key="reuse_msg_id"
            )
            assert thread_reuse_msg_id == conn_reuse_msg_id
            await conn_record.metadata_set(
                session=self._session, key="reuse_msg_state", value="accepted"
            )
        except Exception as e:
            raise OutOfBandManagerError(
                (
                    (
                        "Error processing reuse accepted message "
                        f"for OOB invitation {invi_msg_id}, {e}"
                    )
                )
            )

    async def receive_problem_report(
        self,
        problem_report: OOBProblemReport,
        receipt: MessageReceipt,
        conn_record: ConnRecord,
    ) -> None:
        """
        Receive and process a ProblemReport message from the inviter to invitee.

        Process a `ProblemReport` message by updating the ConnRecord metadata
        state to `not_accepted`.

        Args:
            problem_report: The `OOBProblemReport` to process
            receipt: The message receipt

        Returns:

        Raises:
            OutOfBandManagerError: if there is an error in processing the
            HandshakeReuseAccept message

        """
        try:
            invi_msg_id = problem_report._thread.pthid
            thread_reuse_msg_id = problem_report._thread.thid
            conn_reuse_msg_id = await conn_record.metadata_get(
                session=self._session, key="reuse_msg_id"
            )
            assert thread_reuse_msg_id == conn_reuse_msg_id
            await conn_record.metadata_set(
                session=self._session, key="reuse_msg_state", value="not_accepted"
            )
        except Exception as e:
            raise OutOfBandManagerError(
                (
                    (
                        "Error processing problem report message "
                        f"for OOB invitation {invi_msg_id}, {e}"
                    )
                )
            )<|MERGE_RESOLUTION|>--- conflicted
+++ resolved
@@ -139,11 +139,7 @@
         wallet = self._session.inject(BaseWallet)
 
         # Multitenancy setup
-<<<<<<< HEAD
-        multitenant_mgr = self._session.inject(BaseMultitenantManager, required=False)
-=======
-        multitenant_mgr = self._session.inject_or(MultitenantManager)
->>>>>>> 1a4df0a0
+        multitenant_mgr = self._session.inject_or(BaseMultitenantManager)
         wallet_id = self._session.settings.get("wallet.id")
 
         accept = bool(
