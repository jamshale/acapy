--- conflicted
+++ resolved
@@ -331,18 +331,18 @@
             )
 
             mock_pres_mgr.return_value.create_pres = async_mock.CoroutineMock(
-                side_effect=[
-                    test_module.IndyHolderError(),
-                    test_module.StorageError(),
-                ]
-            )
-
-            request_context.connection_ready = True
-            handler = test_module.V20PresRequestHandler()
-            responder = MockResponder()
-
-            await handler.handle(request_context, responder)
-            mock_px_rec.save_error_state.assert_called_once()
+                side_effect=test_module.IndyHolderError()
+            )
+
+            request_context.connection_ready = True
+            handler = test_module.V20PresRequestHandler()
+            responder = MockResponder()
+
+            with async_mock.patch.object(
+                handler._logger, "exception", async_mock.MagicMock()
+            ) as mock_log_exc:
+                await handler.handle(request_context, responder)
+                mock_log_exc.assert_called_once()
 
     async def test_called_auto_present_indy(self):
         request_context = RequestContext.test_context()
@@ -394,18 +394,13 @@
             )
 
             mock_pres_mgr.return_value.create_pres = async_mock.CoroutineMock(
-<<<<<<< HEAD
                 return_value=(mock_px_rec, "pres message")
-=======
-                side_effect=test_module.IndyHolderError()
->>>>>>> 1c7bc86b
-            )
-
-            request_context.connection_ready = True
-            handler = test_module.V20PresRequestHandler()
-            responder = MockResponder()
-
-<<<<<<< HEAD
+            )
+
+            request_context.connection_ready = True
+            handler = test_module.V20PresRequestHandler()
+            responder = MockResponder()
+
             await handler.handle(request_context, responder)
             mock_pres_mgr.return_value.create_pres.assert_called_once()
 
@@ -479,13 +474,6 @@
         (result, target) = messages[0]
         assert result == "pres message"
         assert target == {}
-=======
-            with async_mock.patch.object(
-                handler._logger, "exception", async_mock.MagicMock()
-            ) as mock_log_exc:
-                await handler.handle(request_context, responder)
-                mock_log_exc.assert_called_once()
->>>>>>> 1c7bc86b
 
     async def test_called_auto_present_no_preview(self):
         request_context = RequestContext.test_context()
@@ -609,64 +597,6 @@
         mock_pres_mgr.return_value.receive_pres_request.assert_called_once_with(
             mock_px_rec
         )
-
-    async def test_called_auto_present_storage_not_found(self):
-        request_context = RequestContext.test_context()
-        request_context.connection_record = async_mock.MagicMock()
-        request_context.connection_record.connection_id = "dummy"
-        request_context.message = V20PresRequest()
-        request_context.message.attachment = async_mock.MagicMock(
-            return_value=INDY_PROOF_REQ
-        )
-        request_context.message_receipt = MessageReceipt()
-        pres_proposal = V20PresProposal(
-            formats=[
-                V20PresFormat(
-                    attach_id="indy",
-                    format_=V20PresFormat.Format.INDY.aries,
-                )
-            ],
-            proposals_attach=[
-                AttachDecorator.data_base64(INDY_PROOF_REQ, ident="indy")
-            ],
-        )
-        mock_px_rec = async_mock.MagicMock(
-            pres_proposal=pres_proposal.serialize(),
-            auto_present=True,
-        )
-        handler = test_module.V20PresRequestHandler()
-
-        with async_mock.patch.object(
-            test_module, "V20PresManager", autospec=True
-        ) as mock_pres_mgr, async_mock.patch.object(
-            test_module, "V20PresExRecord", autospec=True
-        ) as mock_pres_ex_rec_cls, async_mock.patch.object(
-            test_indy_handler, "IndyHolder", autospec=True
-        ) as mock_holder, async_mock.patch.object(
-            handler._logger, "exception", async_mock.MagicMock()
-        ) as mock_exc_logger:
-
-            mock_holder.get_credentials_for_presentation_request_by_referent = (
-                async_mock.CoroutineMock(return_value=[])
-            )
-            request_context.inject = async_mock.MagicMock(return_value=mock_holder)
-
-            mock_pres_ex_rec_cls.return_value = mock_px_rec
-            mock_pres_ex_rec_cls.retrieve_by_tag_filter = async_mock.CoroutineMock(
-                return_value=mock_px_rec
-            )
-            mock_pres_mgr.return_value.receive_pres_request = async_mock.CoroutineMock(
-                return_value=mock_px_rec
-            )
-
-            mock_pres_mgr.return_value.create_pres = async_mock.CoroutineMock(
-                side_effect=test_module.StorageError
-            )
-            request_context.connection_ready = True
-            responder = MockResponder()
-
-            await handler.handle(request_context, responder)
-            mock_exc_logger.assert_called_once()
 
     async def test_called_auto_present_pred_single_match(self):
         request_context = RequestContext.test_context()
