import asyncio
import json
import tempfile
import pytest

from os import path

<<<<<<< HEAD
from asynctest import mock as async_mock, TestCase as AsyncTestCase
=======
from asynctest import TestCase as AsyncTestCase
from asynctest import mock as async_mock
>>>>>>> 12d51e30

from ...cache.in_memory import InMemoryCache
from ...indy.issuer import IndyIssuer, IndyIssuerError
from ...storage.record import StorageRecord
from ...wallet.base import DIDInfo
from ...wallet.did_posture import DIDPosture
from ...wallet.error import WalletNotFoundError

from ..endpoint_type import EndpointType
from ..indy import (
    BadLedgerRequestError,
    ClosedPoolError,
    ErrorCode,
    IndyErrorHandler,
    IndyError,
    IndySdkLedger,
    IndySdkLedgerPool,
    IndySdkLedgerPoolProvider,
    GENESIS_TRANSACTION_FILE,
    LedgerConfigError,
    LedgerError,
    LedgerTransactionError,
    Role,
    TAA_ACCEPTED_RECORD_TYPE,
)


class TestRole(AsyncTestCase):
    async def test_role(self):
        assert Role.get(2) is Role.STEWARD
        assert Role.get(0) is Role.TRUSTEE
        assert Role.get(101) is Role.ENDORSER
        assert Role.get(201) is Role.NETWORK_MONITOR
        assert Role.get(None) is Role.USER
        assert Role.get(-1) is None
        assert Role.get("user") is Role.USER
        assert Role.get("steward") is Role.STEWARD
        assert Role.get("trustee") is Role.TRUSTEE
        assert Role.get("endorser") is Role.ENDORSER
        assert Role.get("network_monitor") is Role.NETWORK_MONITOR
        assert Role.get("ROLE_REMOVE") is None

        assert Role.STEWARD.to_indy_num_str() == "2"
        assert Role.TRUSTEE.to_indy_num_str() == "0"
        assert Role.ENDORSER.to_indy_num_str() == "101"
        assert Role.NETWORK_MONITOR.to_indy_num_str() == "201"
        assert Role.USER.to_indy_num_str() is None
        assert Role.ROLE_REMOVE.to_indy_num_str() == ""

        assert Role.STEWARD.token() == "STEWARD"
        assert Role.TRUSTEE.token() == "TRUSTEE"
        assert Role.ENDORSER.token() == "ENDORSER"
        assert Role.NETWORK_MONITOR.token() == "NETWORK_MONITOR"
        assert Role.USER.token() is None
        assert Role.ROLE_REMOVE.to_indy_num_str() == ""


GENESIS_TRANSACTION_PATH = path.join(
    tempfile.gettempdir(), f"name_{GENESIS_TRANSACTION_FILE}"
)


@pytest.mark.indy
class TestIndySdkLedgerPoolProvider(AsyncTestCase):
    async def test_provide(self):
        provider = IndySdkLedgerPoolProvider()
        mock_injector = async_mock.MagicMock(
            inject=async_mock.MagicMock(return_value=None)
        )
        provider.provide(
            settings={
                "ledger.read_only": True,
                "ledger.genesis_transactions": "genesis-txns",
            },
            injector=mock_injector,
        )


@pytest.mark.indy
class TestIndySdkLedger(AsyncTestCase):
    test_did = "55GkHamhTU1ZbTbV2ab9DE"
    test_did_info = DIDInfo(
        test_did, "3Dn1SJNPaCXcvvJvSbsFWP2xaCjMom3can8CQNhWrTRx", None
    )
    test_verkey = "3Dn1SJNPaCXcvvJvSbsFWP2xaCjMom3can8CQNhWrTRx"

    @async_mock.patch("indy.pool.create_pool_ledger_config")
    @async_mock.patch("indy.pool.list_pools")
    @async_mock.patch("indy.pool.open_pool_ledger")
    @async_mock.patch("builtins.open")
    async def test_init(
        self, mock_open, mock_open_ledger, mock_list_pools, mock_create_config
    ):
        mock_open.return_value = async_mock.MagicMock()
        mock_list_pools.return_value = []

        mock_wallet = async_mock.MagicMock()
        ledger = IndySdkLedger(
            IndySdkLedgerPool("name", genesis_transactions="genesis_transactions"),
            mock_wallet,
        )

        assert ledger.pool_name == "name"
        assert not ledger.read_only
        assert ledger.backend
        assert ledger.wallet is mock_wallet

        await ledger.__aenter__()

        mock_open.assert_called_once_with(GENESIS_TRANSACTION_PATH, "w")
        mock_open.return_value.__enter__.return_value.write.assert_called_once_with(
            "genesis_transactions"
        )
        mock_create_config.assert_called_once_with(
            "name", json.dumps({"genesis_txn": GENESIS_TRANSACTION_PATH})
        )
        assert (
            ledger.did_to_nym(ledger.nym_to_did(TestIndySdkLedger.test_did))
            == TestIndySdkLedger.test_did
        )

    @async_mock.patch("indy.pool.create_pool_ledger_config")
    @async_mock.patch("indy.pool.list_pools")
    @async_mock.patch("indy.pool.open_pool_ledger")
    @async_mock.patch("builtins.open")
    async def test_init_not_checked(
        self, mock_open, mock_open_ledger, mock_list_pools, mock_create_config
    ):
        mock_open.return_value = async_mock.MagicMock()
        mock_list_pools.return_value = []

        mock_wallet = async_mock.MagicMock()
        ledger = IndySdkLedger(IndySdkLedgerPool("name"), mock_wallet)

        assert ledger.pool_name == "name"
        assert ledger.backend
        assert ledger.wallet is mock_wallet

        with self.assertRaises(LedgerError):
            await ledger.__aenter__()

        mock_list_pools.return_value = [{"pool": ledger.pool_name}]
        await ledger.__aenter__()

    @async_mock.patch("indy.pool.list_pools")
    @async_mock.patch("builtins.open")
    async def test_init_do_not_recreate(self, mock_open, mock_list_pools):
        mock_open.return_value = async_mock.MagicMock()
        mock_list_pools.return_value = [{"pool": "name"}, {"pool": "another"}]

        pool = IndySdkLedgerPool("name")
        assert pool.name == "name"

        with self.assertRaises(LedgerConfigError):
            await pool.create_pool_config("genesis_transactions", recreate=False)

        mock_open.assert_called_once_with(GENESIS_TRANSACTION_PATH, "w")

    @async_mock.patch("indy.pool.create_pool_ledger_config")
    @async_mock.patch("indy.pool.delete_pool_ledger_config")
    @async_mock.patch("indy.pool.list_pools")
    @async_mock.patch("builtins.open")
    async def test_init_recreate(
        self, mock_open, mock_list_pools, mock_delete_config, mock_create_config
    ):
        mock_open.return_value = async_mock.MagicMock()
        mock_list_pools.return_value = [{"pool": "name"}, {"pool": "another"}]
        mock_delete_config.return_value = None

        pool = IndySdkLedgerPool("name")
        assert pool.name == "name"

        await pool.create_pool_config("genesis_transactions", recreate=True)

        mock_open.assert_called_once_with(GENESIS_TRANSACTION_PATH, "w")
        mock_delete_config.assert_called_once_with("name")
        mock_create_config.assert_called_once_with(
            "name", json.dumps({"genesis_txn": GENESIS_TRANSACTION_PATH})
        )

    @async_mock.patch("indy.pool.set_protocol_version")
    @async_mock.patch("indy.pool.open_pool_ledger")
    @async_mock.patch("indy.pool.close_pool_ledger")
    async def test_aenter_aexit(
        self, mock_close_pool, mock_open_ledger, mock_set_proto
    ):
        mock_wallet = async_mock.MagicMock()
        ledger = IndySdkLedger(IndySdkLedgerPool("name", checked=True), mock_wallet)

        async with ledger as led:
            mock_set_proto.assert_called_once_with(2)
            mock_open_ledger.assert_called_once_with("name", "{}")
            assert led == ledger
            mock_close_pool.assert_not_called()
            assert led.pool_handle == mock_open_ledger.return_value

        mock_close_pool.assert_called_once()
        assert ledger.pool_handle is None

    @async_mock.patch("indy.pool.set_protocol_version")
    @async_mock.patch("indy.pool.open_pool_ledger")
    @async_mock.patch("indy.pool.close_pool_ledger")
    async def test_aenter_aexit_nested_keepalive(
        self, mock_close_pool, mock_open_ledger, mock_set_proto
    ):
        mock_wallet = async_mock.MagicMock()
        ledger = IndySdkLedger(
            IndySdkLedgerPool("name", checked=True, keepalive=1), mock_wallet
        )

        async with ledger as led0:
            mock_set_proto.assert_called_once_with(2)
            mock_open_ledger.assert_called_once_with("name", "{}")
            assert led0 == ledger
            mock_close_pool.assert_not_called()
            assert led0.pool_handle == mock_open_ledger.return_value

        async with ledger as led1:
            assert ledger.pool.ref_count == 1

        mock_close_pool.assert_not_called()  # it's a future
        assert ledger.pool_handle

        await asyncio.sleep(1.01)
        mock_close_pool.assert_called_once()
        assert ledger.pool_handle is None

    @async_mock.patch("indy.pool.set_protocol_version")
    @async_mock.patch("indy.pool.open_pool_ledger")
    @async_mock.patch("indy.pool.close_pool_ledger")
    async def test_aenter_aexit_close_x(
        self, mock_close_pool, mock_open_ledger, mock_set_proto
    ):
        mock_wallet = async_mock.MagicMock()
        mock_close_pool.side_effect = IndyError(ErrorCode.PoolLedgerTimeout)
        ledger = IndySdkLedger(IndySdkLedgerPool("name", checked=True), mock_wallet)

        with self.assertRaises(LedgerError):
            async with ledger as led:
                assert led.pool_handle == mock_open_ledger.return_value

        assert ledger.pool_handle == mock_open_ledger.return_value
        assert ledger.pool.ref_count == 1

    @async_mock.patch("indy.pool.set_protocol_version")
    @async_mock.patch("indy.pool.create_pool_ledger_config")
    @async_mock.patch("indy.pool.open_pool_ledger")
    @async_mock.patch("indy.pool.close_pool_ledger")
    async def test_submit_pool_closed(
        self, mock_close_pool, mock_open_ledger, mock_create_config, mock_set_proto
    ):
        mock_wallet = async_mock.MagicMock()
        ledger = IndySdkLedger(IndySdkLedgerPool("name", checked=True), mock_wallet)

        with self.assertRaises(ClosedPoolError) as context:
            await ledger._submit("{}")
        assert "sign and submit request to closed pool" in str(context.exception)

    @async_mock.patch("indy.pool.set_protocol_version")
    @async_mock.patch("indy.pool.create_pool_ledger_config")
    @async_mock.patch("indy.pool.open_pool_ledger")
    @async_mock.patch("indy.pool.close_pool_ledger")
    @async_mock.patch("indy.ledger.sign_and_submit_request")
    @async_mock.patch("indy.ledger.multi_sign_request")
    async def test_submit_signed(
        self,
        mock_indy_multi_sign,
        mock_sign_submit,
        mock_close_pool,
        mock_open_ledger,
        mock_create_config,
        mock_set_proto,
    ):
        mock_indy_multi_sign.return_value = json.dumps({"endorsed": "content"})
        mock_sign_submit.return_value = '{"op": "REPLY"}'

        mock_wallet = async_mock.MagicMock()

        ledger = IndySdkLedger(IndySdkLedgerPool("name", checked=True), mock_wallet)

        async with ledger:
            mock_wallet.get_public_did = async_mock.CoroutineMock()
            mock_wallet.get_public_did.return_value = None

            with self.assertRaises(BadLedgerRequestError):
                await ledger._submit("{}", True)

            mock_wallet.get_public_did = async_mock.CoroutineMock()
            mock_did = mock_wallet.get_public_did.return_value
            mock_did.did = TestIndySdkLedger.test_did

            await ledger._submit(
                request_json="{}",
                sign=True,
                taa_accept=False,
            )

            mock_wallet.get_public_did.assert_called_once_with()
            mock_sign_submit.assert_called_once_with(
                ledger.pool_handle, mock_wallet.opened.handle, mock_did.did, "{}"
            )

            result_json = await ledger._submit(  # multi-sign for later endorsement
                request_json="{}",
                sign=True,
                taa_accept=False,
                write_ledger=False,
            )
            assert json.loads(result_json) == {"endorsed": "content"}

            await ledger.txn_submit(  # cover txn_submit()
                request_json="{}",
                sign=True,
                taa_accept=False,
            )

    @async_mock.patch("indy.pool.set_protocol_version")
    @async_mock.patch("indy.pool.create_pool_ledger_config")
    @async_mock.patch("indy.pool.open_pool_ledger")
    @async_mock.patch("indy.pool.close_pool_ledger")
    @async_mock.patch("indy.ledger.sign_and_submit_request")
    @async_mock.patch("indy.ledger.append_txn_author_agreement_acceptance_to_request")
    async def test_submit_signed_taa_accept(
        self,
        mock_append_taa,
        mock_sign_submit,
        mock_close_pool,
        mock_open_ledger,
        mock_create_config,
        mock_set_proto,
    ):

        mock_append_taa.return_value = "{}"
        mock_sign_submit.return_value = '{"op": "REPLY"}'

        mock_wallet = async_mock.MagicMock()

        ledger = IndySdkLedger(IndySdkLedgerPool("name", checked=True), mock_wallet)
        ledger.get_latest_txn_author_acceptance = async_mock.CoroutineMock(
            return_value={
                "text": "sample",
                "version": "0.0",
                "digest": "digest",
                "mechanism": "dummy",
                "time": "now",
            }
        )

        async with ledger:
            mock_wallet.get_public_did = async_mock.CoroutineMock()
            mock_did = mock_wallet.get_public_did.return_value
            mock_did.did = TestIndySdkLedger.test_did

            await ledger._submit(
                request_json="{}",
                sign=None,
                taa_accept=True,
                sign_did=TestIndySdkLedger.test_did_info,
            )

            mock_wallet.get_public_did.assert_not_called()
            mock_append_taa.assert_called_once_with(
                "{}", "sample", "0.0", "digest", "dummy", "now"
            )
            mock_sign_submit.assert_called_once_with(
                ledger.pool_handle,
                ledger.wallet.opened.handle,
                TestIndySdkLedger.test_did,
                "{}",
            )

    @async_mock.patch("indy.pool.set_protocol_version")
    @async_mock.patch("indy.pool.create_pool_ledger_config")
    @async_mock.patch("indy.pool.open_pool_ledger")
    @async_mock.patch("indy.pool.close_pool_ledger")
    @async_mock.patch("indy.ledger.submit_request")
    async def test_submit_unsigned(
        self,
        mock_submit,
        mock_close_pool,
        mock_open_ledger,
        mock_create_config,
        mock_set_proto,
    ):

        mock_did = async_mock.MagicMock()

        future = asyncio.Future()
        future.set_result(mock_did)

        mock_submit.return_value = '{"op": "REPLY"}'

        mock_wallet = async_mock.MagicMock()
        mock_wallet.get_public_did.return_value = future

        ledger = IndySdkLedger(IndySdkLedgerPool("name", checked=True), mock_wallet)

        async with ledger:
            await ledger._submit("{}", False)

            mock_wallet.get_public_did.assert_not_called()

            mock_submit.assert_called_once_with(ledger.pool_handle, "{}")

    @async_mock.patch("indy.pool.set_protocol_version")
    @async_mock.patch("indy.pool.create_pool_ledger_config")
    @async_mock.patch("indy.pool.open_pool_ledger")
    @async_mock.patch("indy.pool.close_pool_ledger")
    @async_mock.patch("indy.ledger.submit_request")
    async def test_submit_unsigned_ledger_transaction_error(
        self,
        mock_submit,
        mock_close_pool,
        mock_open_ledger,
        mock_create_config,
        mock_set_proto,
    ):

        mock_did = async_mock.MagicMock()

        future = asyncio.Future()
        future.set_result(mock_did)

        mock_submit.return_value = '{"op": "NO-SUCH-OP"}'

        mock_wallet = async_mock.MagicMock()
        mock_wallet.get_public_did.return_value = future

        ledger = IndySdkLedger(IndySdkLedgerPool("name", checked=True), mock_wallet)

        async with ledger:
            with self.assertRaises(LedgerTransactionError):
                await ledger._submit("{}", False)

            mock_wallet.get_public_did.assert_not_called()

            mock_submit.assert_called_once_with(ledger.pool_handle, "{}")

    @async_mock.patch("indy.pool.set_protocol_version")
    @async_mock.patch("indy.pool.create_pool_ledger_config")
    @async_mock.patch("indy.pool.open_pool_ledger")
    @async_mock.patch("indy.pool.close_pool_ledger")
    @async_mock.patch("indy.ledger.submit_request")
    async def test_submit_rejected(
        self,
        mock_submit,
        mock_close_pool,
        mock_open_ledger,
        mock_create_config,
        mock_set_proto,
    ):

        mock_did = async_mock.MagicMock()

        future = asyncio.Future()
        future.set_result(mock_did)

        mock_submit.return_value = '{"op": "REQNACK", "reason": "a reason"}'

        mock_wallet = async_mock.MagicMock()
        mock_wallet.get_public_did.return_value = future

        ledger = IndySdkLedger(IndySdkLedgerPool("name", checked=True), mock_wallet)

        async with ledger:
            with self.assertRaises(LedgerTransactionError) as context:
                await ledger._submit("{}", False)
            assert "Ledger rejected transaction request" in str(context.exception)

        mock_submit.return_value = '{"op": "REJECT", "reason": "another reason"}'

        mock_wallet = async_mock.MagicMock()
        mock_wallet.get_public_did.return_value = future

        ledger = IndySdkLedger(IndySdkLedgerPool("name", checked=True), mock_wallet)

        async with ledger:
            with self.assertRaises(LedgerTransactionError) as context:
                await ledger._submit("{}", False)
            assert "Ledger rejected transaction request" in str(context.exception)

    @async_mock.patch("indy.pool.set_protocol_version")
    @async_mock.patch("indy.pool.create_pool_ledger_config")
    @async_mock.patch("indy.pool.open_pool_ledger")
    @async_mock.patch("indy.pool.close_pool_ledger")
    @async_mock.patch("indy.ledger.multi_sign_request")
    async def test_txn_endorse(
        self,
        mock_indy_multi_sign,
        mock_indy_close,
        mock_indy_open,
        mock_create_config,
        mock_set_proto,
    ):
        mock_indy_multi_sign.return_value = json.dumps({"endorsed": "content"})
        mock_indy_open.return_value = 1

        mock_wallet = async_mock.MagicMock(
            get_public_did=async_mock.CoroutineMock(return_value=None)
        )
        ledger = IndySdkLedger(IndySdkLedgerPool("name", checked=True), mock_wallet)

        with self.assertRaises(ClosedPoolError):
            await ledger.txn_endorse(request_json=json.dumps({"...": "..."}))

        async with ledger:
            with self.assertRaises(BadLedgerRequestError):
                await ledger.txn_endorse(request_json=json.dumps({"...": "..."}))

            mock_wallet.get_public_did.return_value = TestIndySdkLedger.test_did_info

            endorsed_json = await ledger.txn_endorse(
                request_json=json.dumps({"...": "..."})
            )
            assert json.loads(endorsed_json) == {"endorsed": "content"}

    @async_mock.patch("aries_cloudagent.ledger.indy.IndySdkLedgerPool.context_open")
    @async_mock.patch("aries_cloudagent.ledger.indy.IndySdkLedgerPool.context_close")
    @async_mock.patch("aries_cloudagent.ledger.indy.IndySdkLedger._submit")
    @async_mock.patch("aries_cloudagent.ledger.indy.IndySdkLedger.fetch_schema_by_id")
    @async_mock.patch(
        "aries_cloudagent.ledger.indy.IndySdkLedger.fetch_schema_by_seq_no"
    )
    @async_mock.patch("aries_cloudagent.storage.indy.IndySdkStorage.add_record")
    @async_mock.patch("indy.ledger.build_schema_request")
    @async_mock.patch("indy.ledger.append_request_endorser")
    async def test_send_schema(
        self,
        mock_append_request_endorser,
        mock_build_schema_req,
        mock_add_record,
        mock_fetch_schema_by_seq_no,
        mock_fetch_schema_by_id,
        mock_submit,
        mock_close,
        mock_open,
    ):
        mock_wallet = async_mock.MagicMock()

        issuer = async_mock.MagicMock(IndyIssuer)
        ledger = IndySdkLedger(IndySdkLedgerPool("name", checked=True), mock_wallet)

        issuer.create_schema.return_value = ("schema_issuer_did:name:1.0", "{}")
        mock_fetch_schema_by_id.return_value = None
        mock_fetch_schema_by_seq_no.return_value = None

        mock_submit.return_value = (
            r'{"op":"REPLY","result":{"txnMetadata":{"seqNo": 1}}}'
        )

        async with ledger:
            mock_wallet.get_public_did = async_mock.CoroutineMock()
            mock_wallet.get_public_did.return_value = None

            with self.assertRaises(BadLedgerRequestError):
                schema_id, schema_def = await ledger.create_and_send_schema(
                    issuer, "schema_name", "schema_version", [1, 2, 3]
                )

            mock_wallet.get_public_did = async_mock.CoroutineMock()
            mock_did = mock_wallet.get_public_did.return_value
            mock_did.did = TestIndySdkLedger.test_did

            schema_id, schema_def = await ledger.create_and_send_schema(
                issuer, "schema_name", "schema_version", [1, 2, 3]
            )

            mock_wallet.get_public_did.assert_called_once_with()
            issuer.create_schema.assert_called_once_with(
                mock_did.did, "schema_name", "schema_version", [1, 2, 3]
            )

            mock_build_schema_req.assert_called_once_with(
                mock_did.did, issuer.create_schema.return_value[1]
            )

            mock_submit.assert_called_once_with(
                mock_build_schema_req.return_value,
                True,
                sign_did=mock_wallet.get_public_did.return_value,
                write_ledger=True,
            )

            assert schema_id == issuer.create_schema.return_value[0]

            schema_id, signed_txn = await ledger.create_and_send_schema(
                issuer=issuer,
                schema_name="schema_name",
                schema_version="schema_version",
                attribute_names=[1, 2, 3],
                write_ledger=False,
                endorser_did=TestIndySdkLedger.test_did,
            )
            assert schema_id == issuer.create_schema.return_value[0]
            assert "signed_txn" in signed_txn

    @async_mock.patch("indy.pool.set_protocol_version")
    @async_mock.patch("indy.pool.create_pool_ledger_config")
    @async_mock.patch("indy.pool.open_pool_ledger")
    @async_mock.patch("indy.pool.close_pool_ledger")
    @async_mock.patch(
        "aries_cloudagent.ledger.indy.IndySdkLedger.check_existing_schema"
    )
    @async_mock.patch("aries_cloudagent.storage.indy.IndySdkStorage.add_record")
    @async_mock.patch("indy.ledger.build_schema_request")
    async def test_send_schema_already_exists(
        self,
        mock_build_schema_req,
        mock_add_record,
        mock_check_existing,
        mock_close_pool,
        mock_open_ledger,
        mock_create_config,
        mock_set_proto,
    ):
        # mock_did = async_mock.CoroutineMock()

        mock_wallet = async_mock.MagicMock()
        mock_wallet.get_public_did = async_mock.CoroutineMock()
        mock_wallet.get_public_did.return_value.did = "abc"

        fetch_schema_id = (
            f"{mock_wallet.get_public_did.return_value.did}:2:"
            "schema_name:schema_version"
        )
        mock_check_existing.return_value = (fetch_schema_id, {})

        issuer = async_mock.MagicMock(IndyIssuer)
        issuer.create_schema.return_value = ("1", "{}")
        ledger = IndySdkLedger(IndySdkLedgerPool("name", checked=True), mock_wallet)

        with async_mock.patch.object(
            ledger, "get_indy_storage", async_mock.MagicMock()
        ) as mock_get_storage:
            mock_add_record = async_mock.CoroutineMock()
            mock_get_storage.return_value = async_mock.MagicMock(
                add_record=mock_add_record
            )

            async with ledger:
                schema_id, schema_def = await ledger.create_and_send_schema(
                    issuer, "schema_name", "schema_version", [1, 2, 3]
                )
                assert schema_id == fetch_schema_id
                assert schema_def == {}

            mock_add_record.assert_not_called()

    @async_mock.patch("indy.pool.set_protocol_version")
    @async_mock.patch("indy.pool.create_pool_ledger_config")
    @async_mock.patch("indy.pool.open_pool_ledger")
    @async_mock.patch("indy.pool.close_pool_ledger")
    @async_mock.patch(
        "aries_cloudagent.ledger.indy.IndySdkLedger.check_existing_schema"
    )
    @async_mock.patch("aries_cloudagent.storage.indy.IndySdkStorage.add_record")
    @async_mock.patch("indy.ledger.build_schema_request")
    async def test_send_schema_ledger_transaction_error_already_exists(
        self,
        mock_build_schema_req,
        mock_add_record,
        mock_check_existing,
        mock_close_pool,
        mock_open_ledger,
        mock_create_config,
        mock_set_proto,
    ):

        mock_wallet = async_mock.MagicMock()
        mock_wallet.get_public_did = async_mock.CoroutineMock()
        mock_wallet.get_public_did.return_value.did = "abc"

        fetch_schema_id = (
            f"{mock_wallet.get_public_did.return_value.did}:2:"
            "schema_name:schema_version"
        )
        mock_check_existing.side_effect = [None, (fetch_schema_id, "{}")]

        issuer = async_mock.MagicMock(IndyIssuer)
        issuer.create_schema.return_value = ("1", "{}")
        ledger = IndySdkLedger(IndySdkLedgerPool("name", checked=True), mock_wallet)
        ledger._submit = async_mock.CoroutineMock(
            side_effect=LedgerTransactionError("UnauthorizedClientRequest")
        )

        async with ledger:
            schema_id, schema_def = await ledger.create_and_send_schema(
                issuer, "schema_name", "schema_version", [1, 2, 3]
            )
            assert schema_id == fetch_schema_id

    @async_mock.patch("indy.pool.set_protocol_version")
    @async_mock.patch("indy.pool.create_pool_ledger_config")
    @async_mock.patch("indy.pool.open_pool_ledger")
    @async_mock.patch("indy.pool.close_pool_ledger")
    @async_mock.patch(
        "aries_cloudagent.ledger.indy.IndySdkLedger.check_existing_schema"
    )
    async def test_send_schema_ledger_read_only(
        self,
        mock_check_existing,
        mock_close_pool,
        mock_open_ledger,
        mock_create_config,
        mock_set_proto,
    ):

        mock_wallet = async_mock.MagicMock()
        mock_wallet.get_public_did = async_mock.CoroutineMock()
        mock_wallet.get_public_did.return_value.did = "abc"

        fetch_schema_id = (
            f"{mock_wallet.get_public_did.return_value.did}:2:"
            "schema_name:schema_version"
        )
        mock_check_existing.side_effect = [None, fetch_schema_id]

        issuer = async_mock.MagicMock(IndyIssuer)
        issuer.create_schema.return_value = ("1", "{}")
        ledger = IndySdkLedger(
            IndySdkLedgerPool("name", checked=True, read_only=True), mock_wallet
        )

        async with ledger:
            with self.assertRaises(LedgerError) as context:
                await ledger.create_and_send_schema(
                    issuer, "schema_name", "schema_version", [1, 2, 3]
                )
            assert "read only" in str(context.exception)

    @async_mock.patch("indy.pool.set_protocol_version")
    @async_mock.patch("indy.pool.create_pool_ledger_config")
    @async_mock.patch("indy.pool.open_pool_ledger")
    @async_mock.patch("indy.pool.close_pool_ledger")
    @async_mock.patch(
        "aries_cloudagent.ledger.indy.IndySdkLedger.check_existing_schema"
    )
    async def test_send_schema_issuer_error(
        self,
        mock_check_existing,
        mock_close_pool,
        mock_open_ledger,
        mock_create_config,
        mock_set_proto,
    ):

        mock_wallet = async_mock.MagicMock()
        mock_wallet.get_public_did = async_mock.CoroutineMock()
        mock_wallet.get_public_did.return_value.did = "abc"

        fetch_schema_id = (
            f"{mock_wallet.get_public_did.return_value.did}:2:"
            "schema_name:schema_version"
        )
        mock_check_existing.side_effect = [None, fetch_schema_id]

        issuer = async_mock.MagicMock(IndyIssuer)
        issuer.create_schema = async_mock.CoroutineMock(
            side_effect=IndyIssuerError("dummy error")
        )
        ledger = IndySdkLedger(IndySdkLedgerPool("name", checked=True), mock_wallet)

        async with ledger:
            with self.assertRaises(LedgerError) as context:
                await ledger.create_and_send_schema(
                    issuer, "schema_name", "schema_version", [1, 2, 3]
                )
            assert "dummy error" in str(context.exception)

    @async_mock.patch("indy.pool.set_protocol_version")
    @async_mock.patch("indy.pool.create_pool_ledger_config")
    @async_mock.patch("indy.pool.open_pool_ledger")
    @async_mock.patch("indy.pool.close_pool_ledger")
    @async_mock.patch(
        "aries_cloudagent.ledger.indy.IndySdkLedger.check_existing_schema"
    )
    @async_mock.patch("aries_cloudagent.storage.indy.IndySdkStorage.add_record")
    @async_mock.patch("indy.ledger.build_schema_request")
    async def test_send_schema_ledger_transaction_error(
        self,
        mock_build_schema_req,
        mock_add_record,
        mock_check_existing,
        mock_close_pool,
        mock_open_ledger,
        mock_create_config,
        mock_set_proto,
    ):

        mock_wallet = async_mock.MagicMock()
        mock_wallet.get_public_did = async_mock.CoroutineMock()
        mock_wallet.get_public_did.return_value.did = "abc"

        fetch_schema_id = (
            f"{mock_wallet.get_public_did.return_value.did}:2:"
            "schema_name:schema_version"
        )
        mock_check_existing.side_effect = [None, fetch_schema_id]

        issuer = async_mock.MagicMock(IndyIssuer)
        issuer.create_schema.return_value = ("1", "{}")
        ledger = IndySdkLedger(IndySdkLedgerPool("name", checked=True), mock_wallet)
        ledger._submit = async_mock.CoroutineMock(
            side_effect=LedgerTransactionError("Some other error message")
        )

        async with ledger:
            with self.assertRaises(LedgerTransactionError):
                await ledger.create_and_send_schema(
                    issuer, "schema_name", "schema_version", [1, 2, 3]
                )

    @async_mock.patch("aries_cloudagent.ledger.indy.IndySdkLedgerPool.context_open")
    @async_mock.patch("aries_cloudagent.ledger.indy.IndySdkLedgerPool.context_close")
    @async_mock.patch("aries_cloudagent.ledger.indy.IndySdkLedger._submit")
    @async_mock.patch("aries_cloudagent.ledger.indy.IndySdkLedger.fetch_schema_by_id")
    @async_mock.patch(
        "aries_cloudagent.ledger.indy.IndySdkLedger.fetch_schema_by_seq_no"
    )
    @async_mock.patch("aries_cloudagent.storage.indy.IndySdkStorage.add_record")
    @async_mock.patch("indy.ledger.build_schema_request")
    async def test_send_schema_no_seq_no(
        self,
        mock_build_schema_req,
        mock_add_record,
        mock_fetch_schema_by_seq_no,
        mock_fetch_schema_by_id,
        mock_submit,
        mock_close,
        mock_open,
    ):
        mock_wallet = async_mock.MagicMock()

        issuer = async_mock.MagicMock(IndyIssuer)
        ledger = IndySdkLedger(IndySdkLedgerPool("name", checked=True), mock_wallet)

        issuer.create_schema.return_value = ("schema_issuer_did:name:1.0", "{}")
        mock_fetch_schema_by_id.return_value = None
        mock_fetch_schema_by_seq_no.return_value = None

        mock_submit.return_value = (
            r'{"op":"REPLY","result":{"txnMetadata":{"no": "seqNo"}}}'
        )

        async with ledger:
            mock_wallet.get_public_did = async_mock.CoroutineMock()
            mock_did = mock_wallet.get_public_did.return_value
            mock_did.did = TestIndySdkLedger.test_did

            with self.assertRaises(LedgerError) as context:
                await ledger.create_and_send_schema(
                    issuer, "schema_name", "schema_version", [1, 2, 3]
                )
            assert "schema sequence number" in str(context.exception)

    @async_mock.patch("aries_cloudagent.ledger.indy.IndySdkLedgerPool.context_open")
    @async_mock.patch("aries_cloudagent.ledger.indy.IndySdkLedgerPool.context_close")
    @async_mock.patch("aries_cloudagent.ledger.indy.IndySdkLedger.fetch_schema_by_id")
    async def test_check_existing_schema(
        self,
        mock_fetch_schema_by_id,
        mock_close,
        mock_open,
    ):
        mock_wallet = async_mock.MagicMock()
        mock_wallet.get_public_did = async_mock.CoroutineMock()
        mock_did = mock_wallet.get_public_did.return_value
        mock_did.did = TestIndySdkLedger.test_did

        mock_fetch_schema_by_id.return_value = {"attrNames": ["a", "b", "c"]}

        ledger = IndySdkLedger(IndySdkLedgerPool("name", checked=True), mock_wallet)
        async with ledger:
            schema_id, schema_def = await ledger.check_existing_schema(
                public_did=TestIndySdkLedger.test_did,
                schema_name="test",
                schema_version="1.0",
                attribute_names=["c", "b", "a"],
            )
            assert schema_id == f"{TestIndySdkLedger.test_did}:2:test:1.0"

            with self.assertRaises(LedgerTransactionError):
                await ledger.check_existing_schema(
                    public_did=TestIndySdkLedger.test_did,
                    schema_name="test",
                    schema_version="1.0",
                    attribute_names=["a", "b", "c", "d"],
                )

    @async_mock.patch("aries_cloudagent.ledger.indy.IndySdkLedgerPool.context_open")
    @async_mock.patch("aries_cloudagent.ledger.indy.IndySdkLedgerPool.context_close")
    @async_mock.patch("aries_cloudagent.ledger.indy.IndySdkLedger._submit")
    @async_mock.patch("indy.ledger.build_get_schema_request")
    @async_mock.patch("indy.ledger.parse_get_schema_response")
    async def test_get_schema(
        self,
        mock_parse_get_schema_resp,
        mock_build_get_schema_req,
        mock_submit,
        mock_close,
        mock_open,
    ):
        mock_wallet = async_mock.MagicMock()
        mock_wallet.get_public_did = async_mock.CoroutineMock()
        mock_did = mock_wallet.get_public_did.return_value
        mock_did.did = TestIndySdkLedger.test_did

        mock_parse_get_schema_resp.return_value = (None, '{"attrNames": ["a", "b"]}')

        mock_submit.return_value = '{"result":{"seqNo":1}}'

        ledger = IndySdkLedger(
            IndySdkLedgerPool("name", checked=True, cache=InMemoryCache()), mock_wallet
        )

        async with ledger:
            response = await ledger.get_schema("schema_id")

            mock_wallet.get_public_did.assert_called_once_with()
            mock_build_get_schema_req.assert_called_once_with(mock_did.did, "schema_id")
            mock_submit.assert_called_once_with(
                mock_build_get_schema_req.return_value, sign_did=mock_did
            )
            mock_parse_get_schema_resp.assert_called_once_with(mock_submit.return_value)

            assert response == json.loads(mock_parse_get_schema_resp.return_value[1])

            response == await ledger.get_schema("schema_id")  # cover get-from-cache
            assert response == json.loads(mock_parse_get_schema_resp.return_value[1])

    @async_mock.patch("aries_cloudagent.ledger.indy.IndySdkLedgerPool.context_open")
    @async_mock.patch("aries_cloudagent.ledger.indy.IndySdkLedgerPool.context_close")
    @async_mock.patch("aries_cloudagent.ledger.indy.IndySdkLedger._submit")
    @async_mock.patch("indy.ledger.build_get_schema_request")
    async def test_get_schema_not_found(
        self,
        mock_build_get_schema_req,
        mock_submit,
        mock_close,
        mock_open,
    ):
        mock_wallet = async_mock.MagicMock()
        mock_wallet.get_public_did = async_mock.CoroutineMock()
        mock_did = mock_wallet.get_public_did.return_value
        mock_did.did = TestIndySdkLedger.test_did

        mock_submit.return_value = json.dumps({"result": {"seqNo": None}})

        ledger = IndySdkLedger(
            IndySdkLedgerPool("name", checked=True, cache=InMemoryCache()), mock_wallet
        )

        async with ledger:
            response = await ledger.get_schema("schema_id")

            mock_wallet.get_public_did.assert_called_once_with()
            mock_build_get_schema_req.assert_called_once_with(mock_did.did, "schema_id")
            mock_submit.assert_called_once_with(
                mock_build_get_schema_req.return_value, sign_did=mock_did
            )

            assert response is None

    @async_mock.patch("aries_cloudagent.ledger.indy.IndySdkLedgerPool.context_open")
    @async_mock.patch("aries_cloudagent.ledger.indy.IndySdkLedgerPool.context_close")
    @async_mock.patch("aries_cloudagent.ledger.indy.IndySdkLedger._submit")
    @async_mock.patch("indy.ledger.build_get_txn_request")
    @async_mock.patch("indy.ledger.build_get_schema_request")
    @async_mock.patch("indy.ledger.parse_get_schema_response")
    async def test_get_schema_by_seq_no(
        self,
        mock_parse_get_schema_resp,
        mock_build_get_schema_req,
        mock_build_get_txn_req,
        mock_submit,
        mock_close,
        mock_open,
    ):
        mock_wallet = async_mock.MagicMock()
        mock_wallet.get_public_did = async_mock.CoroutineMock()
        mock_did = mock_wallet.get_public_did.return_value
        mock_did.did = TestIndySdkLedger.test_did

        mock_parse_get_schema_resp.return_value = (None, '{"attrNames": ["a", "b"]}')

        submissions = [
            json.dumps(
                {
                    "result": {
                        "data": {
                            "txn": {
                                "type": "101",
                                "metadata": {"from": TestIndySdkLedger.test_did},
                                "data": {
                                    "data": {"name": "preferences", "version": "1.0"}
                                },
                            }
                        }
                    }
                }
            ),
            json.dumps({"result": {"seqNo": 999}}),
        ]  # need to subscript these in assertions later
        mock_submit.side_effect = [
            sub for sub in submissions
        ]  # becomes list iterator, unsubscriptable, in mock object

        ledger = IndySdkLedger(IndySdkLedgerPool("name", checked=True), mock_wallet)

        async with ledger:
            response = await ledger.get_schema("999")

            mock_wallet.get_public_did.assert_called_once_with()
            mock_build_get_txn_req.assert_called_once_with(None, None, seq_no=999)
            mock_build_get_schema_req.assert_called_once_with(
                mock_did.did, f"{TestIndySdkLedger.test_did}:2:preferences:1.0"
            )
            mock_submit.assert_has_calls(
                [
                    async_mock.call(mock_build_get_txn_req.return_value),
                    async_mock.call(
                        mock_build_get_schema_req.return_value, sign_did=mock_did
                    ),
                ]
            )
            mock_parse_get_schema_resp.assert_called_once_with(submissions[1])

            assert response == json.loads(mock_parse_get_schema_resp.return_value[1])

    @async_mock.patch("aries_cloudagent.ledger.indy.IndySdkLedgerPool.context_open")
    @async_mock.patch("aries_cloudagent.ledger.indy.IndySdkLedgerPool.context_close")
    @async_mock.patch("aries_cloudagent.ledger.indy.IndySdkLedger._submit")
    @async_mock.patch("indy.ledger.build_get_txn_request")
    @async_mock.patch("indy.ledger.build_get_schema_request")
    @async_mock.patch("indy.ledger.parse_get_schema_response")
    async def test_get_schema_by_wrong_seq_no(
        self,
        mock_parse_get_schema_resp,
        mock_build_get_schema_req,
        mock_build_get_txn_req,
        mock_submit,
        mock_close,
        mock_open,
    ):
        mock_wallet = async_mock.MagicMock()
        mock_wallet.get_public_did = async_mock.CoroutineMock()
        mock_did = mock_wallet.get_public_did.return_value
        mock_did.did = TestIndySdkLedger.test_did

        mock_parse_get_schema_resp.return_value = (None, '{"attrNames": ["a", "b"]}')

        submissions = [
            json.dumps(
                {
                    "result": {
                        "data": {
                            "txn": {
                                "type": "102",
                            }
                        }
                    }
                }
            ),  # not a schema
            json.dumps({"result": {"seqNo": 999}}),
        ]  # need to subscript these in assertions later
        mock_submit.side_effect = [
            sub for sub in submissions
        ]  # becomes list iterator, unsubscriptable, in mock object

        ledger = IndySdkLedger(IndySdkLedgerPool("name", checked=True), mock_wallet)

        async with ledger:
            with self.assertRaises(LedgerTransactionError):
                await ledger.get_schema("999")

    @async_mock.patch("aries_cloudagent.ledger.indy.IndySdkLedger.get_schema")
    @async_mock.patch("aries_cloudagent.ledger.indy.IndySdkLedgerPool.context_open")
    @async_mock.patch("aries_cloudagent.ledger.indy.IndySdkLedgerPool.context_close")
    @async_mock.patch(
        "aries_cloudagent.ledger.indy.IndySdkLedger.fetch_credential_definition"
    )
    @async_mock.patch("aries_cloudagent.ledger.indy.IndySdkLedger._submit")
    @async_mock.patch("aries_cloudagent.storage.indy.IndySdkStorage.find_all_records")
    @async_mock.patch("aries_cloudagent.storage.indy.IndySdkStorage.add_record")
    @async_mock.patch("indy.ledger.build_cred_def_request")
    async def test_send_credential_definition(
        self,
        mock_build_cred_def,
        mock_add_record,
        mock_find_all_records,
        mock_submit,
        mock_fetch_cred_def,
        mock_close,
        mock_open,
        mock_get_schema,
    ):
        mock_wallet = async_mock.MagicMock()

        mock_find_all_records.return_value = []

        mock_get_schema.return_value = {"seqNo": 999}
        cred_def_id = f"{TestIndySdkLedger.test_did}:3:CL:999:default"
        cred_def_value = {
            "primary": {"n": "...", "s": "...", "r": "...", "revocation": None}
        }
        cred_def = {
            "ver": "1.0",
            "id": cred_def_id,
            "schemaId": "999",
            "type": "CL",
            "tag": "default",
            "value": cred_def_value,
        }
        cred_def_json = json.dumps(cred_def)

        mock_fetch_cred_def.side_effect = [None, cred_def]

        issuer = async_mock.MagicMock(IndyIssuer)
        issuer.make_credential_definition_id.return_value = cred_def_id
        issuer.create_and_store_credential_definition.return_value = (
            cred_def_id,
            cred_def_json,
        )
        issuer.credential_definition_in_wallet.return_value = False
        ledger = IndySdkLedger(IndySdkLedgerPool("name", checked=True), mock_wallet)

        schema_id = "schema_issuer_did:name:1.0"
        tag = "default"

        async with ledger:
            mock_wallet.get_public_did = async_mock.CoroutineMock()
            mock_wallet.get_public_did.return_value = None

            with self.assertRaises(BadLedgerRequestError):
                await ledger.create_and_send_credential_definition(
                    issuer, schema_id, None, tag
                )

            mock_wallet.get_public_did = async_mock.CoroutineMock()
            mock_wallet.get_public_did.return_value = DIDInfo(
                TestIndySdkLedger.test_did, TestIndySdkLedger.test_verkey, None
            )
            mock_did = mock_wallet.get_public_did.return_value

            (
                result_id,
                result_def,
                novel,
            ) = await ledger.create_and_send_credential_definition(
                issuer, schema_id, None, tag
            )
            assert result_id == cred_def_id
            assert novel

            mock_wallet.get_public_did.assert_called_once_with()
            mock_get_schema.assert_called_once_with(schema_id)

            mock_build_cred_def.assert_called_once_with(mock_did.did, cred_def_json)

    @async_mock.patch("aries_cloudagent.ledger.indy.IndySdkLedger.get_schema")
    @async_mock.patch("aries_cloudagent.ledger.indy.IndySdkLedgerPool.context_open")
    @async_mock.patch("aries_cloudagent.ledger.indy.IndySdkLedgerPool.context_close")
    @async_mock.patch(
        "aries_cloudagent.ledger.indy.IndySdkLedger.fetch_credential_definition"
    )
    @async_mock.patch("aries_cloudagent.ledger.indy.IndySdkLedger._submit")
    @async_mock.patch("aries_cloudagent.storage.indy.IndySdkStorage.find_all_records")
    @async_mock.patch("aries_cloudagent.storage.indy.IndySdkStorage.add_record")
    @async_mock.patch("indy.ledger.build_cred_def_request")
    @async_mock.patch("indy.ledger.append_request_endorser")
    async def test_send_credential_definition_endorse_only(
        self,
        mock_append_request_endorser,
        mock_build_cred_def,
        mock_add_record,
        mock_find_all_records,
        mock_submit,
        mock_fetch_cred_def,
        mock_close,
        mock_open,
        mock_get_schema,
    ):
        mock_wallet = async_mock.MagicMock()

        mock_find_all_records.return_value = []

        mock_get_schema.return_value = {"seqNo": 999}
        cred_def_id = f"{TestIndySdkLedger.test_did}:3:CL:999:default"
        cred_def_value = {
            "primary": {"n": "...", "s": "...", "r": "...", "revocation": None}
        }
        cred_def = {
            "ver": "1.0",
            "id": cred_def_id,
            "schemaId": "999",
            "type": "CL",
            "tag": "default",
            "value": cred_def_value,
        }
        cred_def_json = json.dumps(cred_def)

        mock_fetch_cred_def.side_effect = [None, cred_def]

        issuer = async_mock.MagicMock(IndyIssuer)
        issuer.make_credential_definition_id.return_value = cred_def_id
        issuer.create_and_store_credential_definition.return_value = (
            cred_def_id,
            cred_def_json,
        )
        issuer.credential_definition_in_wallet.return_value = False
        ledger = IndySdkLedger(IndySdkLedgerPool("name", checked=True), mock_wallet)

        schema_id = "schema_issuer_did:name:1.0"
        tag = "default"

        async with ledger:
            mock_wallet.get_public_did = async_mock.CoroutineMock()
            mock_wallet.get_public_did.return_value = DIDInfo(
                TestIndySdkLedger.test_did, TestIndySdkLedger.test_verkey, None
            )

            (
                result_id,
                signed_txn,
                novel,
            ) = await ledger.create_and_send_credential_definition(
                issuer=issuer,
                schema_id=schema_id,
                signature_type=None,
                tag=tag,
                support_revocation=False,
                write_ledger=False,
                endorser_did=TestIndySdkLedger.test_did,
            )
            assert "signed_txn" in signed_txn

    @async_mock.patch("aries_cloudagent.ledger.indy.IndySdkLedger.get_schema")
    @async_mock.patch("aries_cloudagent.ledger.indy.IndySdkLedgerPool.context_open")
    @async_mock.patch("aries_cloudagent.ledger.indy.IndySdkLedgerPool.context_close")
    @async_mock.patch(
        "aries_cloudagent.ledger.indy.IndySdkLedger.fetch_credential_definition"
    )
    @async_mock.patch("aries_cloudagent.ledger.indy.IndySdkLedger._submit")
    @async_mock.patch("aries_cloudagent.storage.indy.IndySdkStorage.find_all_records")
    @async_mock.patch("aries_cloudagent.storage.indy.IndySdkStorage.add_record")
    @async_mock.patch("indy.ledger.build_cred_def_request")
    async def test_send_credential_definition_exists_in_ledger_and_wallet(
        self,
        mock_build_cred_def,
        mock_add_record,
        mock_find_all_records,
        mock_submit,
        mock_fetch_cred_def,
        mock_close,
        mock_open,
        mock_get_schema,
    ):
        mock_wallet = async_mock.MagicMock()

        mock_find_all_records.return_value = []

        mock_get_schema.return_value = {"seqNo": 999}
        cred_def_id = f"{TestIndySdkLedger.test_did}:3:CL:999:default"
        cred_def_value = {
            "primary": {"n": "...", "s": "...", "r": "...", "revocation": None}
        }
        cred_def = {
            "ver": "1.0",
            "id": cred_def_id,
            "schemaId": "999",
            "type": "CL",
            "tag": "default",
            "value": cred_def_value,
        }
        cred_def_json = json.dumps(cred_def)

        mock_fetch_cred_def.return_value = {"mock": "cred-def"}

        issuer = async_mock.MagicMock(IndyIssuer)
        issuer.make_credential_definition_id.return_value = cred_def_id
        issuer.create_and_store_credential_definition.return_value = (
            cred_def_id,
            cred_def_json,
        )
        issuer.credential_definition_in_wallet.return_value = True
        ledger = IndySdkLedger(IndySdkLedgerPool("name", checked=True), mock_wallet)

        schema_id = "schema_issuer_did:name:1.0"
        tag = "default"

        with async_mock.patch.object(
            ledger, "get_indy_storage", async_mock.MagicMock()
        ) as mock_get_storage:
            mock_get_storage.return_value = async_mock.MagicMock(
                add_record=async_mock.CoroutineMock()
            )

            async with ledger:
                mock_wallet.get_public_did = async_mock.CoroutineMock()
                mock_wallet.get_public_did.return_value = DIDInfo(
                    TestIndySdkLedger.test_did, TestIndySdkLedger.test_verkey, None
                )
                mock_did = mock_wallet.get_public_did.return_value

                (
                    result_id,
                    result_def,
                    novel,
                ) = await ledger.create_and_send_credential_definition(
                    issuer, schema_id, None, tag
                )
                assert result_id == cred_def_id
                assert not novel

                mock_wallet.get_public_did.assert_called_once_with()
                mock_get_schema.assert_called_once_with(schema_id)

                mock_build_cred_def.assert_not_called()
                mock_get_storage.assert_not_called()

    @async_mock.patch("aries_cloudagent.ledger.indy.IndySdkLedger.get_schema")
    @async_mock.patch("aries_cloudagent.ledger.indy.IndySdkLedgerPool.context_open")
    @async_mock.patch("aries_cloudagent.ledger.indy.IndySdkLedgerPool.context_close")
    async def test_send_credential_definition_no_such_schema(
        self,
        mock_close,
        mock_open,
        mock_get_schema,
    ):
        mock_wallet = async_mock.MagicMock()

        mock_get_schema.return_value = {}

        issuer = async_mock.MagicMock(IndyIssuer)
        ledger = IndySdkLedger(IndySdkLedgerPool("name", checked=True), mock_wallet)

        schema_id = "schema_issuer_did:name:1.0"
        tag = "default"

        async with ledger:
            mock_wallet.get_public_did = async_mock.CoroutineMock()

            with self.assertRaises(LedgerError):
                await ledger.create_and_send_credential_definition(
                    issuer, schema_id, None, tag
                )

    @async_mock.patch("aries_cloudagent.ledger.indy.IndySdkLedger.get_schema")
    @async_mock.patch("aries_cloudagent.ledger.indy.IndySdkLedgerPool.context_open")
    @async_mock.patch("aries_cloudagent.ledger.indy.IndySdkLedgerPool.context_close")
    @async_mock.patch(
        "aries_cloudagent.ledger.indy.IndySdkLedger.fetch_credential_definition"
    )
    @async_mock.patch("aries_cloudagent.ledger.indy.IndySdkLedger._submit")
    @async_mock.patch("aries_cloudagent.storage.indy.IndySdkStorage.find_all_records")
    @async_mock.patch("aries_cloudagent.storage.indy.IndySdkStorage.add_record")
    @async_mock.patch("indy.ledger.build_cred_def_request")
    async def test_send_credential_definition_offer_exception(
        self,
        mock_build_cred_def,
        mock_add_record,
        mock_find_all_records,
        mock_submit,
        mock_fetch_cred_def,
        mock_close,
        mock_open,
        mock_get_schema,
    ):
        mock_wallet = async_mock.MagicMock()

        mock_find_all_records.return_value = []

        mock_get_schema.return_value = {"seqNo": 999}

        issuer = async_mock.MagicMock(IndyIssuer)
        issuer.credential_definition_in_wallet.side_effect = IndyIssuerError(
            "common IO error"
        )
        ledger = IndySdkLedger(IndySdkLedgerPool("name", checked=True), mock_wallet)

        schema_id = "schema_issuer_did:name:1.0"
        tag = "default"

        async with ledger:
            mock_wallet.get_public_did = async_mock.CoroutineMock()

            with self.assertRaises(LedgerError):
                await ledger.create_and_send_credential_definition(
                    issuer, schema_id, None, tag
                )

    @async_mock.patch("aries_cloudagent.ledger.indy.IndySdkLedger.get_schema")
    @async_mock.patch("aries_cloudagent.ledger.indy.IndySdkLedgerPool.context_open")
    @async_mock.patch("aries_cloudagent.ledger.indy.IndySdkLedgerPool.context_close")
    @async_mock.patch(
        "aries_cloudagent.ledger.indy.IndySdkLedger.fetch_credential_definition"
    )
    async def test_send_credential_definition_cred_def_in_wallet_not_ledger(
        self,
        mock_fetch_cred_def,
        mock_close,
        mock_open,
        mock_get_schema,
    ):
        mock_wallet = async_mock.MagicMock()

        mock_get_schema.return_value = {"seqNo": 999}
        cred_def_id = f"{TestIndySdkLedger.test_did}:3:CL:999:default"
        cred_def_value = {
            "primary": {"n": "...", "s": "...", "r": "...", "revocation": None}
        }
        cred_def = {
            "ver": "1.0",
            "id": cred_def_id,
            "schemaId": "999",
            "type": "CL",
            "tag": "default",
            "value": cred_def_value,
        }
        cred_def_json = json.dumps(cred_def)

        mock_fetch_cred_def.return_value = {}

        issuer = async_mock.MagicMock(IndyIssuer)
        ledger = IndySdkLedger(IndySdkLedgerPool("name", checked=True), mock_wallet)

        schema_id = "schema_issuer_did:name:1.0"
        tag = "default"

        async with ledger:
            mock_wallet.get_public_did = async_mock.CoroutineMock()

            with self.assertRaises(LedgerError):
                await ledger.create_and_send_credential_definition(
                    issuer, schema_id, None, tag
                )

    @async_mock.patch("aries_cloudagent.ledger.indy.IndySdkLedger.get_schema")
    @async_mock.patch("aries_cloudagent.ledger.indy.IndySdkLedgerPool.context_open")
    @async_mock.patch("aries_cloudagent.ledger.indy.IndySdkLedgerPool.context_close")
    @async_mock.patch(
        "aries_cloudagent.ledger.indy.IndySdkLedger.fetch_credential_definition"
    )
    async def test_send_credential_definition_cred_def_not_on_ledger_wallet_check_x(
        self,
        mock_fetch_cred_def,
        mock_close,
        mock_open,
        mock_get_schema,
    ):
        mock_wallet = async_mock.MagicMock()

        mock_get_schema.return_value = {"seqNo": 999}
        cred_def_id = f"{TestIndySdkLedger.test_did}:3:CL:999:default"
        cred_def_value = {
            "primary": {"n": "...", "s": "...", "r": "...", "revocation": None}
        }
        cred_def = {
            "ver": "1.0",
            "id": cred_def_id,
            "schemaId": "999",
            "type": "CL",
            "tag": "default",
            "value": cred_def_value,
        }
        cred_def_json = json.dumps(cred_def)

        mock_fetch_cred_def.return_value = {}

        issuer = async_mock.MagicMock(IndyIssuer)
        issuer.credential_definition_in_wallet = async_mock.CoroutineMock(
            side_effect=IndyIssuerError("dummy error")
        )
        ledger = IndySdkLedger(IndySdkLedgerPool("name", checked=True), mock_wallet)

        schema_id = "schema_issuer_did:name:1.0"
        tag = "default"

        async with ledger:
            mock_wallet.get_public_did = async_mock.CoroutineMock()

            with self.assertRaises(LedgerError) as context:
                await ledger.create_and_send_credential_definition(
                    issuer, schema_id, None, tag
                )
            assert "dummy error" in str(context.exception)

    @async_mock.patch("aries_cloudagent.ledger.indy.IndySdkLedger.get_schema")
    @async_mock.patch("aries_cloudagent.ledger.indy.IndySdkLedgerPool.context_open")
    @async_mock.patch("aries_cloudagent.ledger.indy.IndySdkLedgerPool.context_close")
    @async_mock.patch(
        "aries_cloudagent.ledger.indy.IndySdkLedger.fetch_credential_definition"
    )
    async def test_send_credential_definition_cred_def_not_on_ledger_nor_wallet_send_x(
        self,
        mock_fetch_cred_def,
        mock_close,
        mock_open,
        mock_get_schema,
    ):
        mock_wallet = async_mock.MagicMock()

        mock_get_schema.return_value = {"seqNo": 999}
        cred_def_id = f"{TestIndySdkLedger.test_did}:3:CL:999:default"
        cred_def_value = {
            "primary": {"n": "...", "s": "...", "r": "...", "revocation": None}
        }
        cred_def = {
            "ver": "1.0",
            "id": cred_def_id,
            "schemaId": "999",
            "type": "CL",
            "tag": "default",
            "value": cred_def_value,
        }
        cred_def_json = json.dumps(cred_def)

        mock_fetch_cred_def.return_value = {}

        issuer = async_mock.MagicMock(IndyIssuer)
        issuer.credential_definition_in_wallet = async_mock.CoroutineMock(
            return_value=False
        )
        issuer.create_and_store_credential_definition = async_mock.CoroutineMock(
            side_effect=IndyIssuerError("dummy error")
        )
        ledger = IndySdkLedger(IndySdkLedgerPool("name", checked=True), mock_wallet)

        schema_id = "schema_issuer_did:name:1.0"
        tag = "default"

        async with ledger:
            mock_wallet.get_public_did = async_mock.CoroutineMock()

            with self.assertRaises(LedgerError) as context:
                await ledger.create_and_send_credential_definition(
                    issuer, schema_id, None, tag
                )
            assert "dummy error" in str(context.exception)

    @async_mock.patch("aries_cloudagent.ledger.indy.IndySdkLedger.get_schema")
    @async_mock.patch("aries_cloudagent.ledger.indy.IndySdkLedgerPool.context_open")
    @async_mock.patch("aries_cloudagent.ledger.indy.IndySdkLedgerPool.context_close")
    @async_mock.patch(
        "aries_cloudagent.ledger.indy.IndySdkLedger.fetch_credential_definition"
    )
    async def test_send_credential_definition_read_only(
        self,
        mock_fetch_cred_def,
        mock_close,
        mock_open,
        mock_get_schema,
    ):
        mock_wallet = async_mock.MagicMock()

        mock_get_schema.return_value = {"seqNo": 999}
        cred_def_id = f"{TestIndySdkLedger.test_did}:3:CL:999:default"
        cred_def_value = {
            "primary": {"n": "...", "s": "...", "r": "...", "revocation": None}
        }
        cred_def = {
            "ver": "1.0",
            "id": cred_def_id,
            "schemaId": "999",
            "type": "CL",
            "tag": "default",
            "value": cred_def_value,
        }
        cred_def_json = json.dumps(cred_def)

        mock_fetch_cred_def.return_value = {}

        issuer = async_mock.MagicMock(IndyIssuer)
        issuer.credential_definition_in_wallet = async_mock.CoroutineMock(
            return_value=False
        )
        issuer.create_and_store_credential_definition = async_mock.CoroutineMock(
            return_value=("cred-def-id", "cred-def-json")
        )
        ledger = IndySdkLedger(
            IndySdkLedgerPool("name", checked=True, read_only=True), mock_wallet
        )

        schema_id = "schema_issuer_did:name:1.0"
        tag = "default"

        async with ledger:
            mock_wallet.get_public_did = async_mock.CoroutineMock()

            with self.assertRaises(LedgerError) as context:
                await ledger.create_and_send_credential_definition(
                    issuer, schema_id, None, tag
                )
            assert "read only" in str(context.exception)

    @async_mock.patch("aries_cloudagent.ledger.indy.IndySdkLedger.get_schema")
    @async_mock.patch("aries_cloudagent.ledger.indy.IndySdkLedgerPool.context_open")
    @async_mock.patch("aries_cloudagent.ledger.indy.IndySdkLedgerPool.context_close")
    @async_mock.patch(
        "aries_cloudagent.ledger.indy.IndySdkLedger.fetch_credential_definition"
    )
    async def test_send_credential_definition_cred_def_on_ledger_not_in_wallet(
        self,
        mock_fetch_cred_def,
        mock_close,
        mock_open,
        mock_get_schema,
    ):
        mock_wallet = async_mock.MagicMock()

        mock_get_schema.return_value = {"seqNo": 999}
        cred_def_id = f"{TestIndySdkLedger.test_did}:3:CL:999:default"
        cred_def_value = {
            "primary": {"n": "...", "s": "...", "r": "...", "revocation": None}
        }
        cred_def = {
            "ver": "1.0",
            "id": cred_def_id,
            "schemaId": "999",
            "type": "CL",
            "tag": "default",
            "value": cred_def_value,
        }
        cred_def_json = json.dumps(cred_def)

        mock_fetch_cred_def.return_value = cred_def

        issuer = async_mock.MagicMock(IndyIssuer)
        issuer.credential_definition_in_wallet = async_mock.CoroutineMock(
            return_value=False
        )
        ledger = IndySdkLedger(IndySdkLedgerPool("name", checked=True), mock_wallet)

        schema_id = "schema_issuer_did:name:1.0"
        tag = "default"

        async with ledger:
            mock_wallet.get_public_did = async_mock.CoroutineMock()

            with self.assertRaises(LedgerError):
                await ledger.create_and_send_credential_definition(
                    issuer, schema_id, None, tag
                )

    @async_mock.patch("aries_cloudagent.ledger.indy.IndySdkLedger.get_schema")
    @async_mock.patch("aries_cloudagent.ledger.indy.IndySdkLedgerPool.context_open")
    @async_mock.patch("aries_cloudagent.ledger.indy.IndySdkLedgerPool.context_close")
    @async_mock.patch(
        "aries_cloudagent.ledger.indy.IndySdkLedger.fetch_credential_definition"
    )
    @async_mock.patch("aries_cloudagent.ledger.indy.IndySdkLedger._submit")
    @async_mock.patch("aries_cloudagent.storage.indy.IndySdkStorage.find_all_records")
    @async_mock.patch("aries_cloudagent.storage.indy.IndySdkStorage.add_record")
    @async_mock.patch("indy.ledger.build_cred_def_request")
    async def test_send_credential_definition_on_ledger_in_wallet(
        self,
        mock_build_cred_def,
        mock_add_record,
        mock_find_all_records,
        mock_submit,
        mock_fetch_cred_def,
        mock_close,
        mock_open,
        mock_get_schema,
    ):
        mock_wallet = async_mock.MagicMock()

        mock_find_all_records.return_value = []

        mock_get_schema.return_value = {"seqNo": 999}
        cred_def_id = f"{TestIndySdkLedger.test_did}:3:CL:999:default"
        cred_def_value = {
            "primary": {"n": "...", "s": "...", "r": "...", "revocation": None}
        }
        cred_def = {
            "ver": "1.0",
            "id": cred_def_id,
            "schemaId": "999",
            "type": "CL",
            "tag": "default",
            "value": cred_def_value,
        }
        cred_def_json = json.dumps(cred_def)

        mock_fetch_cred_def.return_value = cred_def

        issuer = async_mock.MagicMock(IndyIssuer)
        issuer.make_credential_definition_id.return_value = cred_def_id
        issuer.create_and_store_credential_definition.return_value = (
            cred_def_id,
            cred_def_json,
        )
        ledger = IndySdkLedger(IndySdkLedgerPool("name", checked=True), mock_wallet)

        schema_id = "schema_issuer_did:name:1.0"
        tag = "default"

        async with ledger:
            mock_wallet.get_public_did = async_mock.CoroutineMock()
            mock_wallet.get_public_did.return_value = None

            with self.assertRaises(BadLedgerRequestError):
                await ledger.create_and_send_credential_definition(
                    issuer, schema_id, None, tag
                )

            mock_wallet.get_public_did = async_mock.CoroutineMock()
            mock_wallet.get_public_did.return_value = DIDInfo(
                TestIndySdkLedger.test_did, TestIndySdkLedger.test_verkey, None
            )
            mock_did = mock_wallet.get_public_did.return_value

            (
                result_id,
                result_def,
                novel,
            ) = await ledger.create_and_send_credential_definition(
                issuer, schema_id, None, tag
            )
            assert result_id == cred_def_id

            mock_wallet.get_public_did.assert_called_once_with()
            mock_get_schema.assert_called_once_with(schema_id)

            mock_build_cred_def.assert_not_called()

    @async_mock.patch("aries_cloudagent.ledger.indy.IndySdkLedger.get_schema")
    @async_mock.patch("aries_cloudagent.ledger.indy.IndySdkLedgerPool.context_open")
    @async_mock.patch("aries_cloudagent.ledger.indy.IndySdkLedgerPool.context_close")
    @async_mock.patch(
        "aries_cloudagent.ledger.indy.IndySdkLedger.fetch_credential_definition"
    )
    @async_mock.patch("aries_cloudagent.ledger.indy.IndySdkLedger._submit")
    @async_mock.patch("aries_cloudagent.storage.indy.IndySdkStorage.find_all_records")
    @async_mock.patch("aries_cloudagent.storage.indy.IndySdkStorage.add_record")
    @async_mock.patch("indy.ledger.build_cred_def_request")
    async def test_send_credential_definition_create_cred_def_exception(
        self,
        mock_build_cred_def,
        mock_add_record,
        mock_find_all_records,
        mock_submit,
        mock_fetch_cred_def,
        mock_close,
        mock_open,
        mock_get_schema,
    ):
        mock_wallet = async_mock.MagicMock()

        mock_find_all_records.return_value = []

        mock_get_schema.return_value = {"seqNo": 999}
        cred_def_id = f"{TestIndySdkLedger.test_did}:3:CL:999:default"
        cred_def_value = {
            "primary": {"n": "...", "s": "...", "r": "...", "revocation": None}
        }
        cred_def = {
            "ver": "1.0",
            "id": cred_def_id,
            "schemaId": "999",
            "type": "CL",
            "tag": "default",
            "value": cred_def_value,
        }
        cred_def_json = json.dumps(cred_def)

        mock_fetch_cred_def.return_value = None

        issuer = async_mock.MagicMock(IndyIssuer)
        issuer.create_and_store_credential_definition.side_effect = IndyIssuerError(
            "invalid structure"
        )
        ledger = IndySdkLedger(IndySdkLedgerPool("name", checked=True), mock_wallet)

        schema_id = "schema_issuer_did:name:1.0"
        tag = "default"

        async with ledger:
            mock_wallet.get_public_did = async_mock.CoroutineMock()
            mock_wallet.get_public_did.return_value = DIDInfo(
                TestIndySdkLedger.test_did, TestIndySdkLedger.test_verkey, None
            )

            with self.assertRaises(LedgerError):
                await ledger.create_and_send_credential_definition(
                    issuer, schema_id, None, tag
                )

    @async_mock.patch("aries_cloudagent.ledger.indy.IndySdkLedgerPool.context_open")
    @async_mock.patch("aries_cloudagent.ledger.indy.IndySdkLedgerPool.context_close")
    @async_mock.patch("aries_cloudagent.ledger.indy.IndySdkLedger._submit")
    @async_mock.patch("indy.ledger.build_get_cred_def_request")
    @async_mock.patch("indy.ledger.parse_get_cred_def_response")
    async def test_get_credential_definition(
        self,
        mock_parse_get_cred_def_resp,
        mock_build_get_cred_def_req,
        mock_submit,
        mock_close,
        mock_open,
    ):
        mock_wallet = async_mock.MagicMock()
        mock_wallet.get_public_did = async_mock.CoroutineMock()
        mock_did = mock_wallet.get_public_did.return_value

        mock_parse_get_cred_def_resp.return_value = (
            None,
            json.dumps({"result": {"seqNo": 1}}),
        )

        ledger = IndySdkLedger(
            IndySdkLedgerPool("name", checked=True, cache=InMemoryCache()), mock_wallet
        )

        async with ledger:
            response = await ledger.get_credential_definition("cred_def_id")

            mock_wallet.get_public_did.assert_called_once_with()
            mock_build_get_cred_def_req.assert_called_once_with(
                mock_did.did, "cred_def_id"
            )
            mock_submit.assert_called_once_with(
                mock_build_get_cred_def_req.return_value, sign_did=mock_did
            )
            mock_parse_get_cred_def_resp.assert_called_once_with(
                mock_submit.return_value
            )

            assert response == json.loads(mock_parse_get_cred_def_resp.return_value[1])

            response == await ledger.get_credential_definition(  # cover get-from-cache
                "cred_def_id"
            )
            assert response == json.loads(mock_parse_get_cred_def_resp.return_value[1])

    @async_mock.patch("aries_cloudagent.ledger.indy.IndySdkLedgerPool.context_open")
    @async_mock.patch("aries_cloudagent.ledger.indy.IndySdkLedgerPool.context_close")
    @async_mock.patch("aries_cloudagent.ledger.indy.IndySdkLedger._submit")
    @async_mock.patch("indy.ledger.build_get_cred_def_request")
    @async_mock.patch("indy.ledger.parse_get_cred_def_response")
    async def test_get_credential_definition_ledger_not_found(
        self,
        mock_parse_get_cred_def_resp,
        mock_build_get_cred_def_req,
        mock_submit,
        mock_close,
        mock_open,
    ):
        mock_wallet = async_mock.MagicMock()
        mock_wallet.get_public_did = async_mock.CoroutineMock()
        mock_did = mock_wallet.get_public_did.return_value

        mock_parse_get_cred_def_resp.side_effect = IndyError(
            error_code=ErrorCode.LedgerNotFound, error_details={"message": "not today"}
        )

        ledger = IndySdkLedger(IndySdkLedgerPool("name", checked=True), mock_wallet)

        async with ledger:
            response = await ledger.get_credential_definition("cred_def_id")

            mock_wallet.get_public_did.assert_called_once_with()
            mock_build_get_cred_def_req.assert_called_once_with(
                mock_did.did, "cred_def_id"
            )
            mock_submit.assert_called_once_with(
                mock_build_get_cred_def_req.return_value, sign_did=mock_did
            )
            mock_parse_get_cred_def_resp.assert_called_once_with(
                mock_submit.return_value
            )

            assert response is None

    @async_mock.patch("aries_cloudagent.ledger.indy.IndySdkLedgerPool.context_open")
    @async_mock.patch("aries_cloudagent.ledger.indy.IndySdkLedgerPool.context_close")
    @async_mock.patch("aries_cloudagent.ledger.indy.IndySdkLedger._submit")
    @async_mock.patch("indy.ledger.build_get_cred_def_request")
    @async_mock.patch("indy.ledger.parse_get_cred_def_response")
    async def test_fetch_credential_definition_ledger_x(
        self,
        mock_parse_get_cred_def_resp,
        mock_build_get_cred_def_req,
        mock_submit,
        mock_close,
        mock_open,
    ):
        mock_wallet = async_mock.MagicMock()
        mock_wallet.get_public_did = async_mock.CoroutineMock()
        mock_did = mock_wallet.get_public_did.return_value

        mock_parse_get_cred_def_resp.side_effect = IndyError(
            error_code=ErrorCode.CommonInvalidParam1,
            error_details={"message": "not today"},
        )

        ledger = IndySdkLedger(IndySdkLedgerPool("name", checked=True), mock_wallet)

        async with ledger:
            with self.assertRaises(LedgerError) as context:
                await ledger.fetch_credential_definition("cred_def_id")
            assert "not today" in str(context.exception)

    @async_mock.patch("aries_cloudagent.ledger.indy.IndySdkLedgerPool.context_open")
    @async_mock.patch("aries_cloudagent.ledger.indy.IndySdkLedgerPool.context_close")
    @async_mock.patch("indy.ledger.build_get_nym_request")
    @async_mock.patch("aries_cloudagent.ledger.indy.IndySdkLedger._submit")
    async def test_get_key_for_did(
        self, mock_submit, mock_build_get_nym_req, mock_close, mock_open
    ):
        mock_wallet = async_mock.MagicMock()

        mock_submit.return_value = json.dumps(
            {"result": {"data": json.dumps({"verkey": TestIndySdkLedger.test_verkey})}}
        )
        ledger = IndySdkLedger(IndySdkLedgerPool("name", checked=True), mock_wallet)

        async with ledger:
            mock_wallet.get_public_did = async_mock.CoroutineMock(
                return_value=TestIndySdkLedger.test_did_info
            )
            response = await ledger.get_key_for_did(TestIndySdkLedger.test_did)

            assert mock_build_get_nym_req.called_once_with(
                TestIndySdkLedger.test_did,
                ledger.did_to_nym(TestIndySdkLedger.test_did),
            )
            assert mock_submit.called_once_with(
                mock_build_get_nym_req.return_value,
                sign_did=mock_wallet.get_public_did.return_value,
            )
            assert response == TestIndySdkLedger.test_verkey

    @async_mock.patch("aries_cloudagent.ledger.indy.IndySdkLedgerPool.context_open")
    @async_mock.patch("aries_cloudagent.ledger.indy.IndySdkLedgerPool.context_close")
    @async_mock.patch("indy.ledger.build_get_attrib_request")
    @async_mock.patch("aries_cloudagent.ledger.indy.IndySdkLedger._submit")
    async def test_get_endpoint_for_did(
        self, mock_submit, mock_build_get_attrib_req, mock_close, mock_open
    ):
        mock_wallet = async_mock.MagicMock()

        endpoint = "http://aries.ca"
        mock_submit.return_value = json.dumps(
            {"result": {"data": json.dumps({"endpoint": {"endpoint": endpoint}})}}
        )
        ledger = IndySdkLedger(IndySdkLedgerPool("name", checked=True), mock_wallet)

        async with ledger:
            mock_wallet.get_public_did = async_mock.CoroutineMock(
                return_value=TestIndySdkLedger.test_did_info
            )
            response = await ledger.get_endpoint_for_did(TestIndySdkLedger.test_did)

            assert mock_build_get_attrib_req.called_once_with(
                TestIndySdkLedger.test_did,
                ledger.did_to_nym(TestIndySdkLedger.test_did),
                "endpoint",
                None,
                None,
            )
            assert mock_submit.called_once_with(
                mock_build_get_attrib_req.return_value,
                sign_did=mock_wallet.get_public_did.return_value,
            )
            assert response == endpoint

    @async_mock.patch("aries_cloudagent.ledger.indy.IndySdkLedgerPool.context_open")
    @async_mock.patch("aries_cloudagent.ledger.indy.IndySdkLedgerPool.context_close")
    @async_mock.patch("indy.ledger.build_get_attrib_request")
    @async_mock.patch("aries_cloudagent.ledger.indy.IndySdkLedger._submit")
    async def test_get_endpoint_of_type_profile_for_did(
        self, mock_submit, mock_build_get_attrib_req, mock_close, mock_open
    ):
        mock_wallet = async_mock.MagicMock()

        endpoint = "http://company.com/masterdata"
        endpoint_type = EndpointType.PROFILE
        mock_submit.return_value = json.dumps(
            {
                "result": {
                    "data": json.dumps(
                        {"endpoint": {EndpointType.PROFILE.indy: endpoint}}
                    )
                }
            }
        )
        ledger = IndySdkLedger(IndySdkLedgerPool("name", checked=True), mock_wallet)

        async with ledger:
            mock_wallet.get_public_did = async_mock.CoroutineMock(
                return_value=TestIndySdkLedger.test_did_info
            )
            response = await ledger.get_endpoint_for_did(
                TestIndySdkLedger.test_did,
                endpoint_type,
            )

            assert mock_build_get_attrib_req.called_once_with(
                TestIndySdkLedger.test_did,
                ledger.did_to_nym(TestIndySdkLedger.test_did),
                "endpoint",
                None,
                None,
            )
            assert mock_submit.called_once_with(
                mock_build_get_attrib_req.return_value,
                sign_did=mock_wallet.get_public_did.return_value,
            )
            assert response == endpoint

    @async_mock.patch("aries_cloudagent.ledger.indy.IndySdkLedgerPool.context_open")
    @async_mock.patch("aries_cloudagent.ledger.indy.IndySdkLedgerPool.context_close")
    @async_mock.patch("indy.ledger.build_get_attrib_request")
    @async_mock.patch("aries_cloudagent.ledger.indy.IndySdkLedger._submit")
    async def test_get_all_endpoints_for_did(
        self, mock_submit, mock_build_get_attrib_req, mock_close, mock_open
    ):
        mock_wallet = async_mock.MagicMock()

        profile_endpoint = "http://company.com/masterdata"
        default_endpoint = "http://agent.company.com"
        data_json = json.dumps(
            {"endpoint": {"endpoint": default_endpoint, "profile": profile_endpoint}}
        )
        mock_submit.return_value = json.dumps({"result": {"data": data_json}})
        ledger = IndySdkLedger(IndySdkLedgerPool("name", checked=True), mock_wallet)

        async with ledger:
            mock_wallet.get_public_did = async_mock.CoroutineMock(
                return_value=TestIndySdkLedger.test_did_info
            )
            response = await ledger.get_all_endpoints_for_did(
                TestIndySdkLedger.test_did
            )

            assert mock_build_get_attrib_req.called_once_with(
                TestIndySdkLedger.test_did,
                ledger.did_to_nym(TestIndySdkLedger.test_did),
                "endpoint",
                None,
                None,
            )
            assert mock_submit.called_once_with(
                mock_build_get_attrib_req.return_value,
                sign_did=mock_wallet.get_public_did.return_value,
            )
            assert response == json.loads(data_json).get("endpoint")

    @async_mock.patch("aries_cloudagent.ledger.indy.IndySdkLedgerPool.context_open")
    @async_mock.patch("aries_cloudagent.ledger.indy.IndySdkLedgerPool.context_close")
    @async_mock.patch("indy.ledger.build_get_attrib_request")
    @async_mock.patch("aries_cloudagent.ledger.indy.IndySdkLedger._submit")
    async def test_get_all_endpoints_for_did_none(
        self, mock_submit, mock_build_get_attrib_req, mock_close, mock_open
    ):
        mock_wallet = async_mock.MagicMock()

        profile_endpoint = "http://company.com/masterdata"
        default_endpoint = "http://agent.company.com"
        mock_submit.return_value = json.dumps({"result": {"data": None}})
        ledger = IndySdkLedger(IndySdkLedgerPool("name", checked=True), mock_wallet)

        async with ledger:
            mock_wallet.get_public_did = async_mock.CoroutineMock(
                return_value=TestIndySdkLedger.test_did_info
            )
            response = await ledger.get_all_endpoints_for_did(
                TestIndySdkLedger.test_did
            )

            assert mock_build_get_attrib_req.called_once_with(
                TestIndySdkLedger.test_did,
                ledger.did_to_nym(TestIndySdkLedger.test_did),
                "endpoint",
                None,
                None,
            )
            assert mock_submit.called_once_with(
                mock_build_get_attrib_req.return_value,
                sign_did=mock_wallet.get_public_did.return_value,
            )
            assert response is None

    @async_mock.patch("aries_cloudagent.ledger.indy.IndySdkLedgerPool.context_open")
    @async_mock.patch("aries_cloudagent.ledger.indy.IndySdkLedgerPool.context_close")
    @async_mock.patch("indy.ledger.build_get_attrib_request")
    @async_mock.patch("aries_cloudagent.ledger.indy.IndySdkLedger._submit")
    async def test_get_endpoint_for_did_address_none(
        self, mock_submit, mock_build_get_attrib_req, mock_close, mock_open
    ):
        mock_wallet = async_mock.MagicMock()

        mock_submit.return_value = json.dumps(
            {"result": {"data": json.dumps({"endpoint": None})}}
        )
        ledger = IndySdkLedger(IndySdkLedgerPool("name", checked=True), mock_wallet)

        async with ledger:
            mock_wallet.get_public_did = async_mock.CoroutineMock(
                return_value=TestIndySdkLedger.test_did_info
            )
            response = await ledger.get_endpoint_for_did(TestIndySdkLedger.test_did)

            assert mock_build_get_attrib_req.called_once_with(
                TestIndySdkLedger.test_did,
                ledger.did_to_nym(TestIndySdkLedger.test_did),
                "endpoint",
                None,
                None,
            )
            assert mock_submit.called_once_with(
                mock_build_get_attrib_req.return_value,
                sign_did=mock_wallet.get_public_did.return_value,
            )
            assert response is None

    @async_mock.patch("aries_cloudagent.ledger.indy.IndySdkLedgerPool.context_open")
    @async_mock.patch("aries_cloudagent.ledger.indy.IndySdkLedgerPool.context_close")
    @async_mock.patch("indy.ledger.build_get_attrib_request")
    @async_mock.patch("aries_cloudagent.ledger.indy.IndySdkLedger._submit")
    async def test_get_endpoint_for_did_no_endpoint(
        self, mock_submit, mock_build_get_attrib_req, mock_close, mock_open
    ):
        mock_wallet = async_mock.MagicMock()

        mock_submit.return_value = json.dumps({"result": {"data": None}})
        ledger = IndySdkLedger(IndySdkLedgerPool("name", checked=True), mock_wallet)

        async with ledger:
            mock_wallet.get_public_did = async_mock.CoroutineMock(
                return_value=TestIndySdkLedger.test_did_info
            )
            response = await ledger.get_endpoint_for_did(TestIndySdkLedger.test_did)

            assert mock_build_get_attrib_req.called_once_with(
                TestIndySdkLedger.test_did,
                ledger.did_to_nym(TestIndySdkLedger.test_did),
                "endpoint",
                None,
                None,
            )
            assert mock_submit.called_once_with(
                mock_build_get_attrib_req.return_value,
                sign_did=mock_wallet.get_public_did.return_value,
            )
            assert response is None

    @async_mock.patch("aries_cloudagent.ledger.indy.IndySdkLedgerPool.context_open")
    @async_mock.patch("aries_cloudagent.ledger.indy.IndySdkLedgerPool.context_close")
    @async_mock.patch("indy.ledger.build_get_attrib_request")
    @async_mock.patch("indy.ledger.build_attrib_request")
    @async_mock.patch("aries_cloudagent.ledger.indy.IndySdkLedger._submit")
    async def test_update_endpoint_for_did(
        self,
        mock_submit,
        mock_build_attrib_req,
        mock_build_get_attrib_req,
        mock_close,
        mock_open,
    ):
        mock_wallet = async_mock.MagicMock()

        endpoint = ["http://old.aries.ca", "http://new.aries.ca"]
        mock_submit.side_effect = [
            json.dumps(
                {
                    "result": {
                        "data": json.dumps({"endpoint": {"endpoint": endpoint[i]}})
                    }
                }
            )
            for i in range(len(endpoint))
        ]
        ledger = IndySdkLedger(IndySdkLedgerPool("name", checked=True), mock_wallet)

        async with ledger:
            mock_wallet.get_public_did = async_mock.CoroutineMock(
                return_value=TestIndySdkLedger.test_did_info
            )
            response = await ledger.update_endpoint_for_did(
                TestIndySdkLedger.test_did, endpoint[1]
            )

            assert mock_build_get_attrib_req.called_once_with(
                TestIndySdkLedger.test_did,
                ledger.did_to_nym(TestIndySdkLedger.test_did),
                "endpoint",
                None,
                None,
            )
            mock_submit.assert_has_calls(
                [
                    async_mock.call(
                        mock_build_get_attrib_req.return_value,
                        sign_did=mock_wallet.get_public_did.return_value,
                    ),
                    async_mock.call(mock_build_attrib_req.return_value, True, True),
                ]
            )
            assert response

    @async_mock.patch("aries_cloudagent.ledger.indy.IndySdkLedgerPool.context_open")
    @async_mock.patch("aries_cloudagent.ledger.indy.IndySdkLedgerPool.context_close")
    @async_mock.patch("indy.ledger.build_get_attrib_request")
    @async_mock.patch("indy.ledger.build_attrib_request")
    @async_mock.patch("aries_cloudagent.ledger.indy.IndySdkLedger._submit")
    async def test_update_endpoint_for_did_no_prior_endpoints(
        self,
        mock_submit,
        mock_build_attrib_req,
        mock_build_get_attrib_req,
        mock_close,
        mock_open,
    ):
        mock_wallet = async_mock.MagicMock()

        endpoint = "http://new.aries.ca"
        ledger = IndySdkLedger(IndySdkLedgerPool("name", checked=True), mock_wallet)

        async with ledger:
            with async_mock.patch.object(
                ledger, "get_all_endpoints_for_did", async_mock.CoroutineMock()
            ) as mock_get_all:
                mock_get_all.return_value = None
                mock_wallet.get_public_did = async_mock.CoroutineMock(
                    return_value=TestIndySdkLedger.test_did_info
                )
                response = await ledger.update_endpoint_for_did(
                    TestIndySdkLedger.test_did, endpoint
                )

                assert mock_build_get_attrib_req.called_once_with(
                    TestIndySdkLedger.test_did,
                    ledger.did_to_nym(TestIndySdkLedger.test_did),
                    "endpoint",
                    None,
                    None,
                )
                mock_submit.assert_has_calls(
                    [
                        async_mock.call(mock_build_attrib_req.return_value, True, True),
                    ]
                )
                assert response

    @async_mock.patch("aries_cloudagent.ledger.indy.IndySdkLedgerPool.context_open")
    @async_mock.patch("aries_cloudagent.ledger.indy.IndySdkLedgerPool.context_close")
    @async_mock.patch("indy.ledger.build_get_attrib_request")
    @async_mock.patch("indy.ledger.build_attrib_request")
    @async_mock.patch("aries_cloudagent.ledger.indy.IndySdkLedger._submit")
    async def test_update_endpoint_of_type_profile_for_did(
        self,
        mock_submit,
        mock_build_attrib_req,
        mock_build_get_attrib_req,
        mock_close,
        mock_open,
    ):
        mock_wallet = async_mock.MagicMock()

        endpoint = ["http://company.com/oldProfile", "http://company.com/newProfile"]
        endpoint_type = EndpointType.PROFILE
        mock_submit.side_effect = [
            json.dumps(
                {
                    "result": {
                        "data": json.dumps(
                            {"endpoint": {endpoint_type.indy: endpoint[i]}}
                        )
                    }
                }
            )
            for i in range(len(endpoint))
        ]
        ledger = IndySdkLedger(IndySdkLedgerPool("name", checked=True), mock_wallet)

        async with ledger:
            mock_wallet.get_public_did = async_mock.CoroutineMock(
                return_value=TestIndySdkLedger.test_did_info
            )
            response = await ledger.update_endpoint_for_did(
                TestIndySdkLedger.test_did, endpoint[1], endpoint_type
            )

            assert mock_build_get_attrib_req.called_once_with(
                TestIndySdkLedger.test_did,
                ledger.did_to_nym(TestIndySdkLedger.test_did),
                "endpoint",
                None,
                None,
            )
            mock_submit.assert_has_calls(
                [
                    async_mock.call(
                        mock_build_get_attrib_req.return_value,
                        sign_did=mock_wallet.get_public_did.return_value,
                    ),
                    async_mock.call(mock_build_attrib_req.return_value, True, True),
                ]
            )
            assert response

    @async_mock.patch("aries_cloudagent.ledger.indy.IndySdkLedgerPool.context_open")
    @async_mock.patch("aries_cloudagent.ledger.indy.IndySdkLedgerPool.context_close")
    @async_mock.patch("indy.ledger.build_get_attrib_request")
    @async_mock.patch("aries_cloudagent.ledger.indy.IndySdkLedger._submit")
    async def test_update_endpoint_for_did_duplicate(
        self, mock_submit, mock_build_get_attrib_req, mock_close, mock_open
    ):
        mock_wallet = async_mock.MagicMock()

        endpoint = "http://aries.ca"
        mock_submit.return_value = json.dumps(
            {"result": {"data": json.dumps({"endpoint": {"endpoint": endpoint}})}}
        )
        ledger = IndySdkLedger(IndySdkLedgerPool("name", checked=True), mock_wallet)

        async with ledger:
            mock_wallet.get_public_did = async_mock.CoroutineMock(
                return_value=TestIndySdkLedger.test_did_info
            )
            response = await ledger.update_endpoint_for_did(
                TestIndySdkLedger.test_did, endpoint
            )

            assert mock_build_get_attrib_req.called_once_with(
                TestIndySdkLedger.test_did,
                ledger.did_to_nym(TestIndySdkLedger.test_did),
                "endpoint",
                None,
                None,
            )
            assert mock_submit.called_once_with(
                mock_build_get_attrib_req.return_value,
                sign_did=mock_wallet.get_public_did.return_value,
            )
            assert not response

    @async_mock.patch("aries_cloudagent.ledger.indy.IndySdkLedgerPool.context_open")
    @async_mock.patch("aries_cloudagent.ledger.indy.IndySdkLedgerPool.context_close")
    @async_mock.patch("indy.ledger.build_get_attrib_request")
    @async_mock.patch("aries_cloudagent.ledger.indy.IndySdkLedger._submit")
    async def test_update_endpoint_for_did_read_only(
        self, mock_submit, mock_build_get_attrib_req, mock_close, mock_open
    ):
        mock_wallet = async_mock.MagicMock()

        endpoint = "http://aries.ca"
        mock_submit.return_value = json.dumps(
            {"result": {"data": json.dumps({"endpoint": {"endpoint": endpoint}})}}
        )
        ledger = IndySdkLedger(
            IndySdkLedgerPool("name", checked=True, read_only=True), mock_wallet
        )

        async with ledger:
            mock_wallet.get_public_did = async_mock.CoroutineMock(
                return_value=TestIndySdkLedger.test_did_info
            )
            with self.assertRaises(LedgerError) as context:
                await ledger.update_endpoint_for_did(
                    TestIndySdkLedger.test_did, "distinct endpoint"
                )
            assert "read only" in str(context.exception)

    @async_mock.patch("aries_cloudagent.ledger.indy.IndySdkLedgerPool.context_open")
    @async_mock.patch("aries_cloudagent.ledger.indy.IndySdkLedgerPool.context_close")
    @async_mock.patch("indy.ledger.build_nym_request")
    @async_mock.patch("aries_cloudagent.ledger.indy.IndySdkLedger._submit")
    async def test_register_nym(
        self, mock_submit, mock_build_nym_req, mock_close, mock_open
    ):
        mock_wallet = async_mock.MagicMock(
            type="indy",
            get_local_did=async_mock.CoroutineMock(
                return_value=async_mock.MagicMock(metadata={"...": "..."})
            ),
            replace_local_did_metadata=async_mock.CoroutineMock(),
        )
        ledger = IndySdkLedger(IndySdkLedgerPool("name", checked=True), mock_wallet)

        async with ledger:
            mock_wallet.get_public_did = async_mock.CoroutineMock(
                return_value=TestIndySdkLedger.test_did_info
            )
            await ledger.register_nym(
                TestIndySdkLedger.test_did,
                TestIndySdkLedger.test_verkey,
                "alias",
                None,
            )

            assert mock_build_nym_req.called_once_with(
                TestIndySdkLedger.test_did,
                TestIndySdkLedger.test_did,
                TestIndySdkLedger.test_verkey,
                "alias",
                None,
            )
            assert mock_submit.called_once_with(
                mock_build_nym_req.return_value,
                True,
                True,
                sign_did=mock_wallet.get_public_did.return_value,
            )
            mock_wallet.replace_local_did_metadata.assert_called_once_with(
                TestIndySdkLedger.test_did_info.did,
                {
                    "...": "...",
                    **DIDPosture.POSTED.metadata,
                },
            )

    @async_mock.patch("aries_cloudagent.ledger.indy.IndySdkLedgerPool.context_open")
    @async_mock.patch("aries_cloudagent.ledger.indy.IndySdkLedgerPool.context_close")
    async def test_register_nym_read_only(self, mock_close, mock_open):
        mock_wallet = async_mock.MagicMock()
        ledger = IndySdkLedger(
            IndySdkLedgerPool("name", checked=True, read_only=True), mock_wallet
        )

        async with ledger:
            mock_wallet.get_public_did = async_mock.CoroutineMock(
                return_value=TestIndySdkLedger.test_did_info
            )
            with self.assertRaises(LedgerError) as context:
                await ledger.register_nym(
                    TestIndySdkLedger.test_did,
                    TestIndySdkLedger.test_verkey,
                    "alias",
                    None,
                )
            assert "read only" in str(context.exception)

    @async_mock.patch("aries_cloudagent.ledger.indy.IndySdkLedgerPool.context_open")
    @async_mock.patch("aries_cloudagent.ledger.indy.IndySdkLedgerPool.context_close")
    async def test_register_nym_no_public_did(self, mock_close, mock_open):
        mock_wallet = async_mock.MagicMock(
            type="indy",
            get_local_did=async_mock.CoroutineMock(),
            replace_local_did_metadata=async_mock.CoroutineMock(),
        )
        ledger = IndySdkLedger(IndySdkLedgerPool("name", checked=True), mock_wallet)

        async with ledger:
            mock_wallet.get_public_did = async_mock.CoroutineMock(return_value=None)
            with self.assertRaises(WalletNotFoundError):
                await ledger.register_nym(
                    TestIndySdkLedger.test_did,
                    TestIndySdkLedger.test_verkey,
                    "alias",
                    None,
                )

    @async_mock.patch("aries_cloudagent.ledger.indy.IndySdkLedgerPool.context_open")
    @async_mock.patch("aries_cloudagent.ledger.indy.IndySdkLedgerPool.context_close")
    @async_mock.patch("indy.ledger.build_nym_request")
    @async_mock.patch("aries_cloudagent.ledger.indy.IndySdkLedger._submit")
    async def test_register_nym_ledger_x(
        self, mock_submit, mock_build_nym_req, mock_close, mock_open
    ):
        mock_wallet = async_mock.MagicMock()
        mock_build_nym_req.side_effect = IndyError(
            error_code=ErrorCode.CommonInvalidParam1,
            error_details={"message": "not today"},
        )
        ledger = IndySdkLedger(IndySdkLedgerPool("name", checked=True), mock_wallet)

        async with ledger:
            mock_wallet.get_public_did = async_mock.CoroutineMock(
                return_value=TestIndySdkLedger.test_did_info
            )
            with self.assertRaises(LedgerError):
                await ledger.register_nym(
                    TestIndySdkLedger.test_did,
                    TestIndySdkLedger.test_verkey,
                    "alias",
                    None,
                )

    @async_mock.patch("aries_cloudagent.ledger.indy.IndySdkLedgerPool.context_open")
    @async_mock.patch("aries_cloudagent.ledger.indy.IndySdkLedgerPool.context_close")
    @async_mock.patch("indy.ledger.build_nym_request")
    @async_mock.patch("aries_cloudagent.ledger.indy.IndySdkLedger._submit")
    async def test_register_nym_steward_register_others_did(
        self, mock_submit, mock_build_nym_req, mock_close, mock_open
    ):
        mock_wallet = async_mock.MagicMock(
            type="indy",
            get_local_did=async_mock.CoroutineMock(side_effect=WalletNotFoundError()),
            replace_local_did_metadata=async_mock.CoroutineMock(),
        )
        ledger = IndySdkLedger(IndySdkLedgerPool("name", checked=True), mock_wallet)

        async with ledger:
            mock_wallet.get_public_did = async_mock.CoroutineMock(
                return_value=TestIndySdkLedger.test_did_info
            )
            await ledger.register_nym(
                TestIndySdkLedger.test_did,
                TestIndySdkLedger.test_verkey,
                "alias",
                None,
            )

            assert mock_build_nym_req.called_once_with(
                TestIndySdkLedger.test_did,
                TestIndySdkLedger.test_did,
                TestIndySdkLedger.test_verkey,
                "alias",
                None,
            )
            assert mock_submit.called_once_with(
                mock_build_nym_req.return_value,
                True,
                True,
                sign_did=mock_wallet.get_public_did.return_value,
            )
            mock_wallet.replace_local_did_metadata.assert_not_called()

    @async_mock.patch("aries_cloudagent.ledger.indy.IndySdkLedgerPool.context_open")
    @async_mock.patch("aries_cloudagent.ledger.indy.IndySdkLedgerPool.context_close")
    @async_mock.patch("indy.ledger.build_get_nym_request")
    @async_mock.patch("aries_cloudagent.ledger.indy.IndySdkLedger._submit")
    async def test_get_nym_role(
        self, mock_submit, mock_build_get_nym_req, mock_close, mock_open
    ):
        mock_wallet = async_mock.MagicMock()

        mock_submit.return_value = json.dumps(
            {
                "result": {
                    "dest": "GjZWsBLgZCR18aL468JAT7w9CZRiBnpxUPPgyQxh4voa",
                    "txnTime": 1597858571,
                    "reqId": 1597858571783588400,
                    "state_proof": {
                        "root_hash": "7K26MUQt8E2X1vsRJUmc2298VtY8YC5BSDfT5CRJeUDi",
                        "proof_nodes": "+QHo...",
                        "multi_signature": {
                            "participants": ["Node4", "Node3", "Node2"],
                            "value": {
                                "state_root_hash": "7K2...",
                                "pool_state_root_hash": "GT8...",
                                "ledger_id": 1,
                                "txn_root_hash": "Hnr...",
                                "timestamp": 1597858571,
                            },
                            "signature": "QuX...",
                        },
                    },
                    "data": json.dumps(
                        {
                            "dest": "GjZWsBLgZCR18aL468JAT7w9CZRiBnpxUPPgyQxh4voa",
                            "identifier": "V4SGRU86Z58d6TV7PBUe6f",
                            "role": 101,
                            "seqNo": 11,
                            "txnTime": 1597858571,
                            "verkey": "GjZWsBLgZCR18aL468JAT7w9CZRiBnpxUPPgyQxh4voa",
                        }
                    ),
                    "seqNo": 11,
                    "identifier": "GjZWsBLgZCR18aL468JAT7w9CZRiBnpxUPPgyQxh4voa",
                    "type": "105",
                },
                "op": "REPLY",
            }
        )

        ledger = IndySdkLedger(IndySdkLedgerPool("name", checked=True), mock_wallet)

        async with ledger:
            mock_wallet.get_public_did = async_mock.CoroutineMock(
                return_value=TestIndySdkLedger.test_did_info
            )
            assert (
                await ledger.get_nym_role(TestIndySdkLedger.test_did) == Role.ENDORSER
            )
            assert mock_build_get_nym_req.called_once_with(
                TestIndySdkLedger.test_did,
                TestIndySdkLedger.test_did,
            )
            assert mock_submit.called_once_with(mock_build_get_nym_req.return_value)

    @async_mock.patch("aries_cloudagent.ledger.indy.IndySdkLedgerPool.context_open")
    @async_mock.patch("aries_cloudagent.ledger.indy.IndySdkLedgerPool.context_close")
    @async_mock.patch("indy.ledger.build_get_nym_request")
    async def test_get_nym_role_indy_x(
        self, mock_build_get_nym_req, mock_close, mock_open
    ):
        mock_wallet = async_mock.MagicMock()

        mock_build_get_nym_req.side_effect = IndyError(
            error_code=ErrorCode.CommonInvalidParam1,
            error_details={"message": "not today"},
        )
        ledger = IndySdkLedger(IndySdkLedgerPool("name", checked=True), mock_wallet)

        async with ledger:
            mock_wallet.get_public_did = async_mock.CoroutineMock(
                return_value=TestIndySdkLedger.test_did_info
            )

            with self.assertRaises(LedgerError) as context:
                await ledger.get_nym_role(TestIndySdkLedger.test_did)
            assert "not today" in context.exception.message

    @async_mock.patch("aries_cloudagent.ledger.indy.IndySdkLedgerPool.context_open")
    @async_mock.patch("aries_cloudagent.ledger.indy.IndySdkLedgerPool.context_close")
    @async_mock.patch("indy.ledger.build_get_nym_request")
    @async_mock.patch("aries_cloudagent.ledger.indy.IndySdkLedger._submit")
    async def test_get_nym_role_did_not_public_x(
        self, mock_submit, mock_build_get_nym_req, mock_close, mock_open
    ):
        mock_wallet = async_mock.MagicMock()

        mock_submit.return_value = json.dumps(
            {
                "result": {
                    "dest": "GjZWsBLgZCR18aL468JAT7w9CZRiBnpxUPPgyQxh4voa",
                    "txnTime": 1597858571,
                    "reqId": 1597858571783588400,
                    "state_proof": {
                        "root_hash": "7K26MUQt8E2X1vsRJUmc2298VtY8YC5BSDfT5CRJeUDi",
                        "proof_nodes": "+QHo...",
                        "multi_signature": {
                            "participants": ["Node4", "Node3", "Node2"],
                            "value": {
                                "state_root_hash": "7K2...",
                                "pool_state_root_hash": "GT8...",
                                "ledger_id": 1,
                                "txn_root_hash": "Hnr...",
                                "timestamp": 1597858571,
                            },
                            "signature": "QuX...",
                        },
                    },
                    "data": json.dumps(None),
                    "seqNo": 11,
                    "identifier": "GjZWsBLgZCR18aL468JAT7w9CZRiBnpxUPPgyQxh4voa",
                    "type": "105",
                },
                "op": "REPLY",
            }
        )

        ledger = IndySdkLedger(IndySdkLedgerPool("name", checked=True), mock_wallet)

        async with ledger:
            mock_wallet.get_public_did = async_mock.CoroutineMock(
                return_value=TestIndySdkLedger.test_did_info
            )
            with self.assertRaises(BadLedgerRequestError):
                await ledger.get_nym_role(TestIndySdkLedger.test_did)

    @async_mock.patch("aries_cloudagent.ledger.indy.IndySdkLedgerPool.context_open")
    @async_mock.patch("aries_cloudagent.ledger.indy.IndySdkLedgerPool.context_close")
    @async_mock.patch("indy.ledger.build_get_nym_request")
    @async_mock.patch("indy.ledger.build_get_txn_request")
    @async_mock.patch("aries_cloudagent.ledger.indy.IndySdkLedger.register_nym")
    @async_mock.patch("aries_cloudagent.ledger.indy.IndySdkLedger._submit")
    async def test_rotate_public_did_keypair(
        self,
        mock_submit,
        mock_register_nym,
        mock_build_get_txn_request,
        mock_build_get_nym_request,
        mock_close,
        mock_open,
    ):
        mock_wallet = async_mock.MagicMock(
            get_public_did=async_mock.CoroutineMock(
                return_value=TestIndySdkLedger.test_did_info
            ),
            rotate_did_keypair_start=async_mock.CoroutineMock(
                return_value=TestIndySdkLedger.test_verkey
            ),
            rotate_did_keypair_apply=async_mock.CoroutineMock(return_value=None),
        )
        mock_submit.side_effect = [
            json.dumps({"result": {"data": json.dumps({"seqNo": 1234})}}),
            json.dumps(
                {
                    "result": {
                        "data": {"txn": {"data": {"role": "101", "alias": "Billy"}}}
                    }
                }
            ),
        ]

        ledger = IndySdkLedger(IndySdkLedgerPool("name", checked=True), mock_wallet)
        async with ledger:
            await ledger.rotate_public_did_keypair()

    @async_mock.patch("aries_cloudagent.ledger.indy.IndySdkLedgerPool.context_open")
    @async_mock.patch("aries_cloudagent.ledger.indy.IndySdkLedgerPool.context_close")
    @async_mock.patch("indy.ledger.build_get_nym_request")
    @async_mock.patch("aries_cloudagent.ledger.indy.IndySdkLedger._submit")
    async def test_rotate_public_did_keypair_no_nym(
        self, mock_submit, mock_build_get_nym_request, mock_close, mock_open
    ):
        mock_wallet = async_mock.MagicMock(
            get_public_did=async_mock.CoroutineMock(
                return_value=TestIndySdkLedger.test_did_info
            ),
            rotate_did_keypair_start=async_mock.CoroutineMock(
                return_value=TestIndySdkLedger.test_verkey
            ),
            rotate_did_keypair_apply=async_mock.CoroutineMock(return_value=None),
        )
        mock_submit.return_value = json.dumps({"result": {"data": json.dumps(None)}})

        ledger = IndySdkLedger(IndySdkLedgerPool("name", checked=True), mock_wallet)
        async with ledger:
            with self.assertRaises(BadLedgerRequestError):
                await ledger.rotate_public_did_keypair()

    @async_mock.patch("aries_cloudagent.ledger.indy.IndySdkLedgerPool.context_open")
    @async_mock.patch("aries_cloudagent.ledger.indy.IndySdkLedgerPool.context_close")
    @async_mock.patch("indy.ledger.build_get_nym_request")
    @async_mock.patch("indy.ledger.build_get_txn_request")
    @async_mock.patch("aries_cloudagent.ledger.indy.IndySdkLedger.register_nym")
    @async_mock.patch("aries_cloudagent.ledger.indy.IndySdkLedger._submit")
    async def test_rotate_public_did_keypair_corrupt_nym_txn(
        self,
        mock_submit,
        mock_register_nym,
        mock_build_get_txn_request,
        mock_build_get_nym_request,
        mock_close,
        mock_open,
    ):
        mock_wallet = async_mock.MagicMock(
            get_public_did=async_mock.CoroutineMock(
                return_value=TestIndySdkLedger.test_did_info
            ),
            rotate_did_keypair_start=async_mock.CoroutineMock(
                return_value=TestIndySdkLedger.test_verkey
            ),
            rotate_did_keypair_apply=async_mock.CoroutineMock(return_value=None),
        )
        mock_submit.side_effect = [
            json.dumps({"result": {"data": json.dumps({"seqNo": 1234})}}),
            json.dumps({"result": {"data": None}}),
        ]

        ledger = IndySdkLedger(IndySdkLedgerPool("name", checked=True), mock_wallet)
        async with ledger:
            with self.assertRaises(BadLedgerRequestError):
                await ledger.rotate_public_did_keypair()

    @async_mock.patch("aries_cloudagent.ledger.indy.IndySdkLedgerPool.context_open")
    @async_mock.patch("aries_cloudagent.ledger.indy.IndySdkLedgerPool.context_close")
    @async_mock.patch("aries_cloudagent.ledger.indy.IndySdkLedger._submit")
    @async_mock.patch("indy.ledger.build_get_revoc_reg_def_request")
    @async_mock.patch("indy.ledger.parse_get_revoc_reg_def_response")
    async def test_get_revoc_reg_def(
        self,
        mock_indy_parse_get_rrdef_resp,
        mock_indy_build_get_rrdef_req,
        mock_submit,
        mock_close,
        mock_open,
    ):
        mock_wallet = async_mock.MagicMock()
        mock_indy_parse_get_rrdef_resp.return_value = (
            "rr-id",
            json.dumps({"...": "..."}),
        )
        mock_submit.return_value = json.dumps({"result": {"txnTime": 1234567890}})

        ledger = IndySdkLedger(
            IndySdkLedgerPool("name", checked=True, read_only=True), mock_wallet
        )

        async with ledger:
            mock_wallet.get_public_did = async_mock.CoroutineMock(
                return_value=TestIndySdkLedger.test_did_info
            )

            result = await ledger.get_revoc_reg_def("rr-id")
            assert result == {"...": "...", "txnTime": 1234567890}

    @async_mock.patch("aries_cloudagent.ledger.indy.IndySdkLedgerPool.context_open")
    @async_mock.patch("aries_cloudagent.ledger.indy.IndySdkLedgerPool.context_close")
    @async_mock.patch("aries_cloudagent.ledger.indy.IndySdkLedger._submit")
    @async_mock.patch("indy.ledger.build_get_revoc_reg_def_request")
    async def test_get_revoc_reg_def_indy_x(
        self, mock_indy_build_get_rrdef_req, mock_submit, mock_close, mock_open
    ):
        mock_wallet = async_mock.MagicMock()
        mock_indy_build_get_rrdef_req.side_effect = IndyError(
            error_code=ErrorCode.CommonInvalidParam1,
            error_details={"message": "not today"},
        )

        ledger = IndySdkLedger(
            IndySdkLedgerPool("name", checked=True, read_only=True), mock_wallet
        )

        async with ledger:
            mock_wallet.get_public_did = async_mock.CoroutineMock(
                return_value=TestIndySdkLedger.test_did_info
            )

            with self.assertRaises(IndyError) as context:
                await ledger.get_revoc_reg_def("rr-id")
            assert "not today" in context.exception.message

    @async_mock.patch("aries_cloudagent.ledger.indy.IndySdkLedgerPool.context_open")
    @async_mock.patch("aries_cloudagent.ledger.indy.IndySdkLedgerPool.context_close")
    @async_mock.patch("aries_cloudagent.ledger.indy.IndySdkLedger._submit")
    @async_mock.patch("indy.ledger.build_get_revoc_reg_request")
    @async_mock.patch("indy.ledger.parse_get_revoc_reg_response")
    async def test_get_revoc_reg_entry(
        self,
        mock_indy_parse_get_rr_resp,
        mock_indy_build_get_rr_req,
        mock_submit,
        mock_close,
        mock_open,
    ):
        mock_wallet = async_mock.MagicMock()
        mock_wallet.get_public_did = async_mock.CoroutineMock(
            return_value=TestIndySdkLedger.test_did_info
        )
        mock_indy_parse_get_rr_resp.return_value = (
            "rr-id",
            '{"hello": "world"}',
            1234567890,
        )

        ledger = IndySdkLedger(
            IndySdkLedgerPool("name", checked=True, read_only=True), mock_wallet
        )

        async with ledger:
            (result, _) = await ledger.get_revoc_reg_entry("rr-id", 1234567890)
            assert result == {"hello": "world"}

    @async_mock.patch("aries_cloudagent.ledger.indy.IndySdkLedgerPool.context_open")
    @async_mock.patch("aries_cloudagent.ledger.indy.IndySdkLedgerPool.context_close")
    @async_mock.patch("aries_cloudagent.ledger.indy.IndySdkLedger._submit")
    @async_mock.patch("indy.ledger.build_get_revoc_reg_request")
    @async_mock.patch("indy.ledger.parse_get_revoc_reg_response")
    async def test_get_revoc_reg_entry_x(
        self,
        mock_indy_parse_get_rr_resp,
        mock_indy_build_get_rr_req,
        mock_submit,
        mock_close,
        mock_open,
    ):
        mock_wallet = async_mock.MagicMock()
        mock_wallet.get_public_did = async_mock.CoroutineMock(
            return_value=TestIndySdkLedger.test_did_info
        )
        mock_indy_parse_get_rr_resp.side_effect = IndyError(
            error_code=ErrorCode.PoolLedgerTimeout,
            error_details={"message": "bye"},
        )
        ledger = IndySdkLedger(
            IndySdkLedgerPool("name", checked=True, read_only=True), mock_wallet
        )

        with self.assertRaises(LedgerError):
            async with ledger:
                await ledger.get_revoc_reg_entry("rr-id", 1234567890)

    @async_mock.patch("aries_cloudagent.ledger.indy.IndySdkLedgerPool.context_open")
    @async_mock.patch("aries_cloudagent.ledger.indy.IndySdkLedgerPool.context_close")
    @async_mock.patch("aries_cloudagent.ledger.indy.IndySdkLedger._submit")
    @async_mock.patch("indy.ledger.build_get_revoc_reg_delta_request")
    @async_mock.patch("indy.ledger.parse_get_revoc_reg_delta_response")
    async def test_get_revoc_reg_delta(
        self,
        mock_indy_parse_get_rrd_resp,
        mock_indy_build_get_rrd_req,
        mock_submit,
        mock_close,
        mock_open,
    ):
        mock_wallet = async_mock.MagicMock()
        mock_indy_parse_get_rrd_resp.return_value = (
            "rr-id",
            '{"hello": "world"}',
            1234567890,
        )

        ledger = IndySdkLedger(
            IndySdkLedgerPool("name", checked=True, read_only=True), mock_wallet
        )

        async with ledger:
            mock_wallet.get_public_did = async_mock.CoroutineMock(
                return_value=TestIndySdkLedger.test_did_info
            )

            (result, _) = await ledger.get_revoc_reg_delta("rr-id")
            assert result == {"hello": "world"}

    @async_mock.patch("aries_cloudagent.ledger.indy.IndySdkLedgerPool.context_open")
    @async_mock.patch("aries_cloudagent.ledger.indy.IndySdkLedgerPool.context_close")
    @async_mock.patch("aries_cloudagent.ledger.indy.IndySdkLedger._submit")
    @async_mock.patch("indy.ledger.build_revoc_reg_def_request")
    async def test_send_revoc_reg_def_public_did(
        self, mock_indy_build_rrdef_req, mock_submit, mock_close, mock_open
    ):
        mock_wallet = async_mock.MagicMock()
        mock_indy_build_rrdef_req.return_value = '{"hello": "world"}'

        ledger = IndySdkLedger(
            IndySdkLedgerPool("name", checked=True, read_only=True), mock_wallet
        )

        async with ledger:
            mock_wallet.get_public_did = async_mock.CoroutineMock(
                return_value=TestIndySdkLedger.test_did_info
            )
            await ledger.send_revoc_reg_def({"rr": "def"}, issuer_did=None)
            mock_wallet.get_public_did.assert_called_once()
            assert not mock_wallet.get_local_did.called
            mock_submit.assert_called_once_with(
                mock_indy_build_rrdef_req.return_value,
                True,
                True,
                TestIndySdkLedger.test_did_info,
            )

    @async_mock.patch("aries_cloudagent.ledger.indy.IndySdkLedgerPool.context_open")
    @async_mock.patch("aries_cloudagent.ledger.indy.IndySdkLedgerPool.context_close")
    @async_mock.patch("aries_cloudagent.ledger.indy.IndySdkLedger._submit")
    @async_mock.patch("indy.ledger.build_revoc_reg_def_request")
    async def test_send_revoc_reg_def_local_did(
        self, mock_indy_build_rrdef_req, mock_submit, mock_close, mock_open
    ):
        mock_wallet = async_mock.MagicMock()
        mock_indy_build_rrdef_req.return_value = '{"hello": "world"}'

        ledger = IndySdkLedger(
            IndySdkLedgerPool("name", checked=True, read_only=True), mock_wallet
        )

        async with ledger:
            mock_wallet.get_local_did = async_mock.CoroutineMock(
                return_value=TestIndySdkLedger.test_did_info
            )
            await ledger.send_revoc_reg_def(
                {"rr": "def"},
                issuer_did=TestIndySdkLedger.test_did,
            )
            mock_wallet.get_local_did.assert_called_once_with(
                TestIndySdkLedger.test_did
            )
            assert not mock_wallet.get_public_did.called
            mock_submit.assert_called_once_with(
                mock_indy_build_rrdef_req.return_value,
                True,
                True,
                TestIndySdkLedger.test_did_info,
            )

    @async_mock.patch("aries_cloudagent.ledger.indy.IndySdkLedgerPool.context_open")
    @async_mock.patch("aries_cloudagent.ledger.indy.IndySdkLedgerPool.context_close")
    @async_mock.patch("aries_cloudagent.ledger.indy.IndySdkLedger._submit")
    @async_mock.patch("indy.ledger.build_revoc_reg_def_request")
    async def test_send_revoc_reg_def_x_no_did(
        self, mock_indy_build_rrdef_req, mock_submit, mock_close, mock_open
    ):
        mock_wallet = async_mock.MagicMock()
        mock_indy_build_rrdef_req.return_value = '{"hello": "world"}'

        ledger = IndySdkLedger(
            IndySdkLedgerPool("name", checked=True, read_only=True), mock_wallet
        )

        async with ledger:
            mock_wallet.get_local_did = async_mock.CoroutineMock(return_value=None)
            with self.assertRaises(LedgerTransactionError) as context:
                await ledger.send_revoc_reg_def(
                    {"rr": "def"},
                    issuer_did=TestIndySdkLedger.test_did,
                )
            assert "No issuer DID found for revocation registry definition" in str(
                context.exception
            )

    @async_mock.patch("aries_cloudagent.ledger.indy.IndySdkLedgerPool.context_open")
    @async_mock.patch("aries_cloudagent.ledger.indy.IndySdkLedgerPool.context_close")
    @async_mock.patch("aries_cloudagent.ledger.indy.IndySdkLedger._submit")
    @async_mock.patch("indy.ledger.build_revoc_reg_entry_request")
    async def test_send_revoc_reg_entry_public_did(
        self, mock_indy_build_rre_req, mock_submit, mock_close, mock_open
    ):
        mock_wallet = async_mock.MagicMock()
        mock_indy_build_rre_req.return_value = '{"hello": "world"}'

        ledger = IndySdkLedger(
            IndySdkLedgerPool("name", checked=True, read_only=True), mock_wallet
        )

        async with ledger:
            mock_wallet.get_public_did = async_mock.CoroutineMock(
                return_value=TestIndySdkLedger.test_did_info
            )
            await ledger.send_revoc_reg_entry(
                "rr-id", "CL_ACCUM", {"rev-reg": "entry"}, issuer_did=None
            )
            mock_wallet.get_public_did.assert_called_once()
            assert not mock_wallet.get_local_did.called
            mock_submit.assert_called_once_with(
                mock_indy_build_rre_req.return_value,
                True,
                True,
                TestIndySdkLedger.test_did_info,
            )

    @async_mock.patch("aries_cloudagent.ledger.indy.IndySdkLedgerPool.context_open")
    @async_mock.patch("aries_cloudagent.ledger.indy.IndySdkLedgerPool.context_close")
    @async_mock.patch("aries_cloudagent.ledger.indy.IndySdkLedger._submit")
    @async_mock.patch("indy.ledger.build_revoc_reg_entry_request")
    async def test_send_revoc_reg_entry_local_did(
        self, mock_indy_build_rre_req, mock_submit, mock_close, mock_open
    ):
        mock_wallet = async_mock.MagicMock()
        mock_indy_build_rre_req.return_value = '{"hello": "world"}'

        ledger = IndySdkLedger(
            IndySdkLedgerPool("name", checked=True, read_only=True), mock_wallet
        )

        async with ledger:
            mock_wallet.get_local_did = async_mock.CoroutineMock(
                return_value=TestIndySdkLedger.test_did_info
            )
            result = await ledger.send_revoc_reg_entry(
                "rr-id",
                "CL_ACCUM",
                {"rev-reg": "entry"},
                issuer_did=TestIndySdkLedger.test_did,
            )
            mock_wallet.get_local_did.assert_called_once_with(
                TestIndySdkLedger.test_did
            )
            assert not mock_wallet.get_public_did.called
            mock_submit.assert_called_once_with(
                mock_indy_build_rre_req.return_value,
                True,
                True,
                TestIndySdkLedger.test_did_info,
            )

    @async_mock.patch("aries_cloudagent.ledger.indy.IndySdkLedgerPool.context_open")
    @async_mock.patch("aries_cloudagent.ledger.indy.IndySdkLedgerPool.context_close")
    @async_mock.patch("aries_cloudagent.ledger.indy.IndySdkLedger._submit")
    @async_mock.patch("indy.ledger.build_revoc_reg_entry_request")
    async def test_send_revoc_reg_entry_x_no_did(
        self, mock_indy_build_rre_req, mock_submit, mock_close, mock_open
    ):
        mock_wallet = async_mock.MagicMock()
        mock_indy_build_rre_req.return_value = '{"hello": "world"}'

        ledger = IndySdkLedger(
            IndySdkLedgerPool("name", checked=True, read_only=True), mock_wallet
        )

        async with ledger:
            mock_wallet.get_local_did = async_mock.CoroutineMock(return_value=None)
            with self.assertRaises(LedgerTransactionError) as context:
                await ledger.send_revoc_reg_entry(
                    "rr-id",
                    "CL_ACCUM",
                    {"rev-reg": "entry"},
                    issuer_did=TestIndySdkLedger.test_did,
                )
            assert "No issuer DID found for revocation registry entry" in str(
                context.exception
            )

    @async_mock.patch("indy.pool.open_pool_ledger")
    @async_mock.patch("indy.pool.close_pool_ledger")
    async def test_taa_digest_bad_value(
        self,
        mock_close_pool,
        mock_open_ledger,
    ):
        mock_wallet = async_mock.MagicMock()

        ledger = IndySdkLedger(IndySdkLedgerPool("name", checked=True), mock_wallet)

        async with ledger:
            mock_wallet.get_public_did = async_mock.CoroutineMock(
                return_value=TestIndySdkLedger.test_did_info
            )

            with self.assertRaises(ValueError):
                await ledger.taa_digest(None, None)

    @async_mock.patch("aries_cloudagent.ledger.indy.IndySdkLedgerPool.context_open")
    @async_mock.patch("aries_cloudagent.ledger.indy.IndySdkLedgerPool.context_close")
    @async_mock.patch("indy.ledger.build_get_acceptance_mechanisms_request")
    @async_mock.patch("indy.ledger.build_get_txn_author_agreement_request")
    @async_mock.patch("aries_cloudagent.ledger.indy.IndySdkLedger._submit")
    async def test_get_txn_author_agreement(
        self,
        mock_submit,
        mock_build_get_taa_req,
        mock_build_get_acc_mech_req,
        mock_close,
        mock_open,
    ):
        mock_wallet = async_mock.MagicMock()

        txn_result_data = {"text": "text", "version": "1.0"}
        mock_submit.side_effect = [
            json.dumps({"result": {"data": txn_result_data}}) for i in range(2)
        ]

        ledger = IndySdkLedger(IndySdkLedgerPool("name", checked=True), mock_wallet)

        async with ledger:
            mock_wallet.get_public_did = async_mock.CoroutineMock(
                return_value=TestIndySdkLedger.test_did_info
            )
            response = await ledger.get_txn_author_agreement(reload=True)

            assert mock_build_get_acc_mech_req.called_once_with(
                TestIndySdkLedger.test_did, None, None
            )
            assert mock_build_get_taa_req.called_once_with(
                TestIndySdkLedger.test_did,
                None,
            )
            mock_submit.assert_has_calls(
                [
                    async_mock.call(
                        mock_build_get_acc_mech_req.return_value,
                        sign_did=mock_wallet.get_public_did.return_value,
                    ),
                    async_mock.call(
                        mock_build_get_taa_req.return_value,
                        sign_did=mock_wallet.get_public_did.return_value,
                    ),
                ]
            )
            assert response == {
                "aml_record": txn_result_data,
                "taa_record": {
                    **txn_result_data,
                    "digest": ledger.taa_digest(
                        txn_result_data["version"], txn_result_data["text"]
                    ),
                },
                "taa_required": True,
            }

    @async_mock.patch("aries_cloudagent.ledger.indy.IndySdkLedgerPool.context_open")
    @async_mock.patch("aries_cloudagent.ledger.indy.IndySdkLedgerPool.context_close")
    @async_mock.patch("aries_cloudagent.storage.indy.IndySdkStorage.add_record")
    @async_mock.patch("aries_cloudagent.storage.indy.IndySdkStorage.find_all_records")
    async def test_accept_and_get_latest_txn_author_agreement(
        self, mock_find_all_records, mock_add_record, mock_close, mock_open
    ):
        mock_wallet = async_mock.MagicMock()

        ledger = IndySdkLedger(
            IndySdkLedgerPool("name", checked=True, cache=InMemoryCache()), mock_wallet
        )

        accept_time = ledger.taa_rough_timestamp()
        taa_record = {
            "text": "text",
            "version": "1.0",
            "digest": "abcd1234",
        }
        acceptance = {
            "text": taa_record["text"],
            "version": taa_record["version"],
            "digest": taa_record["digest"],
            "mechanism": "dummy",
            "time": accept_time,
        }

        mock_find_all_records.return_value = [
            StorageRecord(
                TAA_ACCEPTED_RECORD_TYPE,
                json.dumps(acceptance),
                {"pool_name": ledger.pool_name},
            )
        ]

        async with ledger:
            await ledger.accept_txn_author_agreement(
                taa_record=taa_record, mechanism="dummy", accept_time=None
            )

            await ledger.pool.cache.clear(
                f"{TAA_ACCEPTED_RECORD_TYPE}::{ledger.pool_name}"
            )
            for i in range(2):  # populate, then get from, cache
                response = await ledger.get_latest_txn_author_acceptance()
                assert response == acceptance

    @async_mock.patch("aries_cloudagent.ledger.indy.IndySdkLedgerPool.context_open")
    @async_mock.patch("aries_cloudagent.ledger.indy.IndySdkLedgerPool.context_close")
    @async_mock.patch("aries_cloudagent.storage.indy.IndySdkStorage.find_all_records")
    async def test_get_latest_txn_author_agreement_none(
        self, mock_find_all_records, mock_close, mock_open
    ):
        mock_wallet = async_mock.MagicMock()

        ledger = IndySdkLedger(
            IndySdkLedgerPool("name", checked=True, cache=InMemoryCache()), mock_wallet
        )

        mock_find_all_records.return_value = []

        async with ledger:
            await ledger.pool.cache.clear(
                f"{TAA_ACCEPTED_RECORD_TYPE}::{ledger.pool_name}"
            )
            response = await ledger.get_latest_txn_author_acceptance()
            assert response == {}

    @async_mock.patch("aries_cloudagent.ledger.indy.IndySdkLedgerPool.context_open")
    @async_mock.patch("aries_cloudagent.ledger.indy.IndySdkLedgerPool.context_close")
    @async_mock.patch("aries_cloudagent.ledger.indy.IndySdkLedger.get_schema")
    async def test_credential_definition_id2schema_id(
        self, mock_get_schema, mock_close, mock_open
    ):
        mock_wallet = async_mock.MagicMock()

        S_ID = f"{TestIndySdkLedger.test_did}:2:favourite_drink:1.0"
        SEQ_NO = "9999"
        mock_get_schema.return_value = {"id": S_ID}

        ledger = IndySdkLedger(
            IndySdkLedgerPool("name", checked=True, cache=InMemoryCache()), mock_wallet
        )

        async with ledger:
            s_id_short = await ledger.credential_definition_id2schema_id(
                f"{TestIndySdkLedger.test_did}:3:CL:{SEQ_NO}:tag"
            )

            mock_get_schema.assert_called_once_with(SEQ_NO)

            assert s_id_short == S_ID
            s_id_long = await ledger.credential_definition_id2schema_id(
                f"{TestIndySdkLedger.test_did}:3:CL:{s_id_short}:tag"
            )
            assert s_id_long == s_id_short

    def test_error_handler(self):
        try:  # with self.assertRaises() makes a copy of exception, loses traceback!
            with IndyErrorHandler("message", LedgerTransactionError):
                try:
                    1 / 0
                except ZeroDivisionError as zx:
                    ix = IndyError(error_code=1, error_details={"message": "bye"})
                    ix.__traceback__ = zx.__traceback__
                    raise ix
        except LedgerTransactionError as err:
            assert type(err) == LedgerTransactionError
            assert type(err.__cause__) == IndyError
            assert err.__traceback__
            assert "bye" in err.message<|MERGE_RESOLUTION|>--- conflicted
+++ resolved
@@ -5,12 +5,8 @@
 
 from os import path
 
-<<<<<<< HEAD
 from asynctest import mock as async_mock, TestCase as AsyncTestCase
-=======
-from asynctest import TestCase as AsyncTestCase
 from asynctest import mock as async_mock
->>>>>>> 12d51e30
 
 from ...cache.in_memory import InMemoryCache
 from ...indy.issuer import IndyIssuer, IndyIssuerError
