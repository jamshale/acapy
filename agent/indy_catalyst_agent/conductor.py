"""
The Conductor.

The conductor is responsible for coordinating messages that are received
over the network, communicating with the ledger, passing messages to handlers,
instantiating concrete implementations of required modules and storing data in the
wallet.

"""

import asyncio
from collections import OrderedDict
import logging
from typing import Coroutine, Sequence, Union

from .admin.server import AdminServer
from .admin.service import AdminService
<<<<<<< HEAD
from .config.injection_context import InjectionContext
=======
from .cache.base import BaseCache
from .cache.basic import BasicCache
>>>>>>> 626a0210
from .config.provider import CachedProvider, ClassProvider
from .dispatcher import Dispatcher
from .error import StartupError
from .logging import LoggingConfigurator
from .ledger.base import BaseLedger
from .ledger.provider import LedgerProvider
from .issuer.base import BaseIssuer
from .holder.base import BaseHolder
from .verifier.base import BaseVerifier
from .messaging.actionmenu.base_service import BaseMenuService
from .messaging.actionmenu.driver_service import DriverMenuService
from .messaging.connections.manager import ConnectionManager, ConnectionManagerError
from .messaging.connections.models.connection_record import ConnectionRecord
from .messaging.error import MessageParseError, MessagePrepareError
from .messaging.introduction.base_service import BaseIntroductionService
from .messaging.introduction.demo_service import DemoIntroductionService
from .messaging.message_factory import MessageFactory
from .messaging.outbound_message import OutboundMessage
from .messaging.request_context import RequestContext
from .messaging.serializer import MessageSerializer
from .messaging.socket import SocketInfo, SocketRef
from .storage.base import BaseStorage
from .storage.error import StorageNotFoundError
from .storage.provider import StorageProvider
from .transport.inbound.base import InboundTransportConfiguration
from .transport.inbound.manager import InboundTransportManager
from .transport.outbound.manager import OutboundTransportManager
from .transport.outbound.queue.basic import BasicOutboundMessageQueue
from .wallet.base import BaseWallet
from .wallet.provider import WalletProvider
from .wallet.crypto import seed_to_did


class Conductor:
    """
    Conductor class.

    Class responsible for initializing concrete implementations
    of our require interfaces and routing inbound and outbound message data.
    """

    def __init__(
        self,
        inbound_transports: Sequence[InboundTransportConfiguration],
        outbound_transports: Sequence[str],
        message_factory: MessageFactory,
        settings: dict,
    ) -> None:
        """
        Initialize an instance of Conductor.

        Args:
            inbound_transports: Configuration for inbound transports
            outbound_transports: Configuration for outbound transports
            message_factory: Message factory for discovering and deserializing messages
            settings: Dictionary of various settings

        """
        self.admin_server = None
        self.context: RequestContext = None
        self.dispatcher: Dispatcher = None
        self.logger = logging.getLogger(__name__)
        self.message_factory = message_factory
        self.message_serializer: MessageSerializer = MessageSerializer()
        self.inbound_transport_configs = inbound_transports
        self.inbound_transport_manager = InboundTransportManager()
        # TODO: Set queue driver dynamically via cli args
        self.outbound_transport_manager = OutboundTransportManager(
            BasicOutboundMessageQueue
        )
        self.outbound_transports = outbound_transports
        self.settings = settings.copy() if settings else {}
        self.sockets = OrderedDict()
        self.init_context()

    def init_context(self):
        """Initialize the global request context."""

        context = RequestContext(settings=self.settings)
        context.settings.set_default("default_label", "Indy Catalyst Agent")

        context.injector.bind_instance(BaseCache, BasicCache())
        context.injector.bind_instance(MessageFactory, self.message_factory)
        context.injector.bind_instance(MessageSerializer, self.message_serializer)

        context.injector.bind_provider(BaseStorage, CachedProvider(StorageProvider()))
        context.injector.bind_provider(BaseWallet, CachedProvider(WalletProvider()))

        context.injector.bind_provider(BaseLedger, CachedProvider(LedgerProvider()))
        context.injector.bind_provider(
            BaseIssuer,
            ClassProvider(
                "indy_catalyst_agent.issuer.indy.IndyIssuer",
                ClassProvider.Inject(BaseWallet),
            ),
        )
        context.injector.bind_provider(
            BaseHolder,
            ClassProvider(
                "indy_catalyst_agent.holder.indy.IndyHolder",
                ClassProvider.Inject(BaseWallet),
            ),
        )
        context.injector.bind_provider(
            BaseVerifier,
            ClassProvider(
                "indy_catalyst_agent.verifier.indy.IndyVerifier",
                ClassProvider.Inject(BaseWallet),
            ),
        )

        # Allow action menu to be provided by driver
        context.injector.bind_instance(BaseMenuService, DriverMenuService(context))
        context.injector.bind_instance(
            BaseIntroductionService, DemoIntroductionService(context)
        )

        # Admin API
        if context.settings.get("admin.enabled"):
            try:
                admin_host = context.settings.get("admin.host", "0.0.0.0")
                admin_port = context.settings.get("admin.port", "80")
                self.admin_server = AdminServer(
                    admin_host, admin_port, context, self.outbound_message_router
                )
                context.injector.bind_instance(AdminServer, self.admin_server)
            except Exception:
                self.logger.exception("Unable to initialize administration API")

        self.context = context
        self.dispatcher = Dispatcher(self.context)

    async def start(self) -> None:
        """Start the agent."""

        context = self.context

        wallet: BaseWallet = await context.inject(BaseWallet)

        wallet_seed = context.settings.get("wallet.seed")
        public_did_info = await wallet.get_public_did()
        public_did = None
        if public_did_info:
            public_did = public_did_info.did
            # If we already have a registered public did and it doesn't match
            # the one derived from `wallet_seed` then we error out.
            # TODO: Add a command to change public did explicitly
            if seed_to_did(wallet_seed) != public_did_info.did:
                raise StartupError(
                    "New seed provided which doesn't match the registered"
                    + f" public did {public_did_info.did}"
                )
        elif wallet_seed:
            public_did_info = await wallet.create_public_did(seed=wallet_seed)
            public_did = public_did_info.did

        # Register all inbound transports
        for inbound_transport_config in self.inbound_transport_configs:
            module = inbound_transport_config.module
            host = inbound_transport_config.host
            port = inbound_transport_config.port

            self.inbound_transport_manager.register(
                module, host, port, self.inbound_message_router, self.register_socket
            )

        await self.inbound_transport_manager.start_all()

        for outbound_transport in self.outbound_transports:
            try:
                self.outbound_transport_manager.register(outbound_transport)
            except Exception:
                self.logger.exception("Unable to register outbound transport")

        await self.outbound_transport_manager.start_all()

        # Admin API
        if self.admin_server:
            try:
                await self.admin_server.start()
                context.injector.bind_instance(
                    AdminService, AdminService(self.admin_server)
                )
            except Exception:
                self.logger.exception("Unable to start administration API")

        # Show some details about the configuration to the user
        LoggingConfigurator.print_banner(
            self.inbound_transport_manager.transports,
            self.outbound_transport_manager.registered_transports,
            public_did,
            self.admin_server,
        )

        # Debug settings
        test_seed = context.settings.get("debug.seed")
        if context.settings.get("debug.enabled"):
            if not test_seed:
                test_seed = "testseed000000000000000000000001"
        if test_seed:
            await wallet.create_local_did(test_seed)

        # Print an invitation to the terminal
        if context.settings.get("debug.print_invitation"):
            try:
                mgr = ConnectionManager(self.context)
                _connection, invitation = await mgr.create_invitation()
                invite_url = invitation.to_url()
                print("Invitation URL:")
                print(invite_url)
            except Exception:
                self.logger.exception("Error sending invitation")

        # Auto-send an invitation to another agent
        send_invite_to = context.settings.get("debug.send_invitation_to")
        if send_invite_to:
            try:
                mgr = ConnectionManager(self.context)
                _connection, invitation = await mgr.create_invitation()
                await mgr.send_invitation(invitation, send_invite_to)
            except Exception:
                self.logger.exception("Error sending invitation")

    async def register_socket(
        self, *, handler: Coroutine = None, single_response: asyncio.Future = None
    ) -> SocketRef:
        """Register a new duplex connection."""
        socket = SocketInfo(handler=handler, single_response=single_response)
        socket_id = socket.socket_id
        self.sockets[socket_id] = socket

        async def close_socket():
            socket.closed = True

        return SocketRef(socket_id=socket_id, close=close_socket)

    async def inbound_message_router(
        self,
        message_body: Union[str, bytes],
        transport_type: str = None,
        socket_id: str = None,
        single_response: asyncio.Future = None,
    ) -> asyncio.Future:
        """
        Route inbound messages.

        Args:
            message_body: Body of the incoming message
            transport_type: Type of transport this message came from
            socket_id: The identifier of the incoming socket connection
            single_response: A future to contain the first direct response message

        """

        try:
            parsed_msg, delivery = await self.message_serializer.parse_message(
                self.context, message_body, transport_type
            )
        except MessageParseError:
            self.logger.exception("Error expanding message")
            raise

        connection_mgr = ConnectionManager(self.context)
        connection = await connection_mgr.find_message_connection(delivery)
        if connection:
            delivery.connection_id = connection.connection_id

        if single_response and not socket_id:
            socket = SocketInfo(single_response=single_response)
            socket_id = socket.socket_id
            self.sockets[socket_id] = socket

        if socket_id:
            if socket_id not in self.sockets:
                self.logger.warning(
                    "Inbound message on unregistered socket ID: %s", socket_id
                )
                socket_id = None
            elif self.sockets[socket_id].closed:
                self.logger.warning(
                    "Inbound message on closed socket ID: %s", socket_id
                )
                socket_id = None

        delivery.socket_id = socket_id
        socket = self.sockets[socket_id] if socket_id else None

        if socket:
            socket.process_incoming(parsed_msg, delivery)
        elif (
            delivery.direct_response_requested
            and delivery.direct_response_requested != SocketInfo.REPLY_MODE_NONE
        ):
            self.logger.warning(
                "Direct response requested, but not supported by transport: %s",
                delivery.transport_type,
            )

        future = await self.dispatcher.dispatch(
            parsed_msg, delivery, connection, self.outbound_message_router
        )
        if socket:
            future.add_done_callback(lambda fut: socket.dispatch_complete())
        return future

    async def prepare_outbound_message(
        self, message: OutboundMessage, context: InjectionContext = None
    ):
        """Prepare a response message for transmission.

        Args:
            message: An outbound message to be sent
            context: Optional request context
        """

        context = context or self.context

        if message.connection_id and not message.target:
            try:
                record = await ConnectionRecord.retrieve_by_id(
                    context, message.connection_id
                )
            except StorageNotFoundError as e:
                raise MessagePrepareError(
                    "Could not locate connection record: {}".format(
                        message.connection_id
                    )
                ) from e
            mgr = ConnectionManager(context)
            try:
                target = await mgr.get_connection_target(record)
            except ConnectionManagerError as e:
                raise MessagePrepareError(str(e)) from e
            if not target:
                raise MessagePrepareError(
                    "No connection target for message: {}".format(
                        message.connection_id
                    )
                )
            message.target = target

        if not message.encoded and message.target:
            target = message.target
            message.payload = await self.message_serializer.encode_message(
                context,
                message.payload,
                target.recipient_keys,
                target.routing_keys,
                target.sender_key,
            )
            message.encoded = True

    async def outbound_message_router(
        self, message: OutboundMessage, context: InjectionContext = None
    ) -> None:
        """
        Route an outbound message.

        Args:
            message: An outbound message to be sent
            context: Optional request context
        """
        try:
            await self.prepare_outbound_message(message, context)
        except MessagePrepareError:
            self.logger.exception("Error preparing outbound message for transmission")
            return

        # try socket connections first, preferring the same socket ID
        socket_id = message.reply_socket_id
        sel_socket = None
        if (
            socket_id
            and socket_id in self.sockets
            and self.sockets[socket_id].select_outgoing(message)
        ):
            sel_socket = self.sockets[socket_id]
        else:
            for socket in self.sockets.values():
                if socket.select_outgoing(message):
                    sel_socket = socket
                    break
        if sel_socket:
            await sel_socket.send(message)
            self.logger.debug("Returned message to socket %s", sel_socket.socket_id)
            return

        # deliver directly to endpoint
        if message.endpoint:
            await self.outbound_transport_manager.send_message(message)
            return

        self.logger.warning("No endpoint or direct route for outbound message, dropped")<|MERGE_RESOLUTION|>--- conflicted
+++ resolved
@@ -15,12 +15,9 @@
 
 from .admin.server import AdminServer
 from .admin.service import AdminService
-<<<<<<< HEAD
-from .config.injection_context import InjectionContext
-=======
 from .cache.base import BaseCache
 from .cache.basic import BasicCache
->>>>>>> 626a0210
+from .config.injection_context import InjectionContext
 from .config.provider import CachedProvider, ClassProvider
 from .dispatcher import Dispatcher
 from .error import StartupError
@@ -356,9 +353,7 @@
                 raise MessagePrepareError(str(e)) from e
             if not target:
                 raise MessagePrepareError(
-                    "No connection target for message: {}".format(
-                        message.connection_id
-                    )
+                    "No connection target for message: {}".format(message.connection_id)
                 )
             message.target = target
 
